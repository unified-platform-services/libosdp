# Prerequisites
*.d

# Object files
*.o
*.ko
*.obj
*.elf

# Linker output
*.ilk
*.map
*.exp

# Precompiled Headers
*.gch
*.pch

# Libraries
*.lib
*.a
*.la
*.lo

# Shared objects (inc. Windows DLLs)
*.dll
*.so
*.so.*
*.dylib

# Executables
*.exe
*.out
*.app
*.i*86
*.x86_64
*.hex

# Debug files
*.dSYM/
*.su
*.idb
*.pdb

# Kernel Module Compile Results
*.mod*
*.cmd
.tmp_versions/
modules.order
Module.symvers
Mkfile.old
dkms.conf

.DS_Store
.vscode/
build/
build-*/
xcode/
tags

## Lean make related stuffs
<<<<<<< HEAD
=======
osdp_config.h
>>>>>>> c92c896a
osdpctl/osdpctl
config.make

## python
/python/vendor

## pytests
.pytest_cache/
__pycache__/
.cache/
*.pyc
.venv/

## Rust
Cargo.lock
target/

## clangd
compile_commands.json

## patch
*.orig
*.rej
*.patch<|MERGE_RESOLUTION|>--- conflicted
+++ resolved
@@ -59,10 +59,7 @@
 tags
 
 ## Lean make related stuffs
-<<<<<<< HEAD
-=======
 osdp_config.h
->>>>>>> c92c896a
 osdpctl/osdpctl
 config.make
 
