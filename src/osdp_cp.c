/*
 * Copyright (c) 2019-2024 Siddharth Chandrasekaran <sidcha.dev@gmail.com>
 *
 * SPDX-License-Identifier: Apache-2.0
 */

#include <stdlib.h>

#include <utils/disjoint_set.h>

#include "osdp_common.h"
#ifndef __XC8__
#include "osdp_file.h"
#endif
#include "osdp_diag.h"

#define CMD_POLL_LEN                   1
#define CMD_LSTAT_LEN                  1
#define CMD_ISTAT_LEN                  1
#define CMD_OSTAT_LEN                  1
#define CMD_RSTAT_LEN                  1
#define CMD_ID_LEN                     2
#define CMD_CAP_LEN                    2
#define CMD_DIAG_LEN                   2
#define CMD_OUT_LEN                    5
#define CMD_LED_LEN                    15
#define CMD_BUZ_LEN                    6
#define CMD_TEXT_LEN                   7   /* variable length command */
#define CMD_COMSET_LEN                 6
#define CMD_KEYSET_LEN                 19
#define CMD_CHLNG_LEN                  9
#define CMD_SCRYPT_LEN                 17
#define CMD_MFG_LEN                    4   /* variable length command */

#define REPLY_ACK_DATA_LEN             0
#define REPLY_PDID_DATA_LEN            12
#define REPLY_PDCAP_ENTITY_LEN         3
#define REPLY_LSTATR_DATA_LEN          2
#define REPLY_RSTATR_DATA_LEN          1
#define REPLY_COM_DATA_LEN             5
#define REPLY_NAK_DATA_LEN             1
#define REPLY_CCRYPT_DATA_LEN          32
#define REPLY_RMAC_I_DATA_LEN          16
#define REPLY_KEYPAD_DATA_LEN          2   /* variable length command */
#define REPLY_RAW_DATA_LEN             4   /* variable length command */
#define REPLY_BUSY_DATA_LEN            0
<<<<<<< HEAD
#define REPLY_MFGREP_LEN               4   /* variable length command */
#define REPLY_FMT_DATA_LEN             3   /* variable length command */
=======
#define REPLY_MFGREP_LEN               3   /* variable length command */
>>>>>>> c92c896a

enum osdp_cp_error_e {
	OSDP_CP_ERR_NONE = 0,
	OSDP_CP_ERR_GENERIC = -1,
	OSDP_CP_ERR_NO_DATA = -2,
	OSDP_CP_ERR_RETRY_CMD = -3,
	OSDP_CP_ERR_CAN_YIELD = -4,
	OSDP_CP_ERR_INPROG = -5,
	OSDP_CP_ERR_UNKNOWN = -6,
	OSDP_CP_ERR_SEQ_NUM = -7,
};

struct cp_cmd_node {
	queue_node_t node;
	struct osdp_cmd object;
};

static int cp_cmd_queue_init(struct osdp_pd *pd)
{
	if (slab_init(&pd->app_data.slab,
		      sizeof(struct cp_cmd_node),
		      pd->app_data.slab_blob,
		      sizeof(pd->app_data.slab_blob)) < 0) {
		LOG_ERR("Failed to initialize command slab");
		return -1;
	}
	queue_init(&pd->cmd_queue);
	return 0;
}

static struct osdp_cmd *cp_cmd_alloc(struct osdp_pd *pd)
{
	struct cp_cmd_node *n = NULL;

	if (slab_alloc(&pd->app_data.slab, (void **)&n)) {
		LOG_ERR("Command slab allocation failed");
		return NULL;
	}
	memset(&n->object, 0, sizeof(n->object));
	return &n->object;
}

static void cp_cmd_free(struct osdp_pd *pd, struct osdp_cmd *cmd)
{
	struct cp_cmd_node *n;

	n = CONTAINER_OF(cmd, struct cp_cmd_node, object);
	slab_free(&pd->app_data.slab, n);
}

static void cp_cmd_enqueue(struct osdp_pd *pd, struct osdp_cmd *cmd)
{
	struct cp_cmd_node *n;

	n = CONTAINER_OF(cmd, struct cp_cmd_node, object);
	queue_enqueue(&pd->cmd_queue, &n->node);
}

static int cp_cmd_dequeue(struct osdp_pd *pd, struct osdp_cmd **cmd)
{
	struct cp_cmd_node *n;
	queue_node_t *node;

	if (queue_dequeue(&pd->cmd_queue, &node)) {
		return -1;
	}
	n = CONTAINER_OF(node, struct cp_cmd_node, node);
	*cmd = &n->object;
	return 0;
}

static int cp_channel_acquire(struct osdp_pd *pd, int *owner)
{
	int i;
	struct osdp *ctx = pd_to_osdp(pd);

	if (ctx->channel_lock[pd->idx] == pd->channel.id) {
		return 0; /* already acquired! by current PD */
	}
	assert(ctx->channel_lock[pd->idx] == 0);
	for (i = 0; i < NUM_PD(ctx); i++) {
		if (ctx->channel_lock[i] == pd->channel.id) {
			/* some other PD has locked this channel */
			if (owner != NULL) {
				*owner = i;
			}
			return -1;
		}
	}
	ctx->channel_lock[pd->idx] = pd->channel.id;

	return 0;
}

static int cp_channel_release(struct osdp_pd *pd)
{
	struct osdp *ctx = pd_to_osdp(pd);

	if (ctx->channel_lock[pd->idx] != pd->channel.id) {
		LOG_ERR("Attempt to release another PD's channel lock");
		return -1;
	}
	ctx->channel_lock[pd->idx] = 0;

	return 0;
}

static const char *cp_get_cap_name(int cap)
{
	if (cap <= OSDP_PD_CAP_UNUSED || cap >= OSDP_PD_CAP_SENTINEL) {
		return NULL;
	}
	const char *cap_name[] = {
		[OSDP_PD_CAP_CONTACT_STATUS_MONITORING] = "ContactStatusMonitoring",
		[OSDP_PD_CAP_OUTPUT_CONTROL] = "OutputControl",
		[OSDP_PD_CAP_CARD_DATA_FORMAT] = "CardDataFormat",
		[OSDP_PD_CAP_READER_LED_CONTROL] = "LEDControl",
		[OSDP_PD_CAP_READER_AUDIBLE_OUTPUT] = "AudibleControl",
		[OSDP_PD_CAP_READER_TEXT_OUTPUT] = "TextOutput",
		[OSDP_PD_CAP_TIME_KEEPING] = "TimeKeeping",
		[OSDP_PD_CAP_CHECK_CHARACTER_SUPPORT] = "CheckCharacter",
		[OSDP_PD_CAP_COMMUNICATION_SECURITY] = "CommunicationSecurity",
		[OSDP_PD_CAP_RECEIVE_BUFFERSIZE] = "ReceiveBufferSize",
		[OSDP_PD_CAP_LARGEST_COMBINED_MESSAGE_SIZE] = "CombinedMessageSize",
		[OSDP_PD_CAP_SMART_CARD_SUPPORT] = "SmartCard",
		[OSDP_PD_CAP_READERS] = "Reader",
		[OSDP_PD_CAP_BIOMETRICS] = "Biometric",
		[OSDP_PD_CAP_SECURE_PIN_ENTRY] = "SecurePinEntry",
		[OSDP_PD_CAP_OSDP_VERSION] = "OsdpVersion",
	};
	return cap_name[cap];
}

static inline void assert_buf_len(int need, int have)
{
	__ASSERT(need < have, "OOM at build command: need:%d have:%d",
		 need, have);
}

static int cp_build_command(struct osdp_pd *pd, uint8_t *buf, int max_len)
{
	struct osdp_cmd *cmd = NULL;
	int ret, len = 0;
	int data_off = osdp_phy_packet_get_data_offset(pd, buf);
	uint8_t *smb = osdp_phy_packet_get_smb(pd, buf);

	buf += data_off;
	max_len -= data_off;
	if (max_len <= 0) {
		return OSDP_CP_ERR_GENERIC;
	}

	switch (pd->cmd_id) {
	case CMD_POLL:
		assert_buf_len(CMD_POLL_LEN, max_len);
		buf[len++] = pd->cmd_id;
		break;
	case CMD_LSTAT:
		assert_buf_len(CMD_LSTAT_LEN, max_len);
		buf[len++] = pd->cmd_id;
		break;
	case CMD_ISTAT:
		assert_buf_len(CMD_ISTAT_LEN, max_len);
		buf[len++] = pd->cmd_id;
		break;
	case CMD_OSTAT:
		assert_buf_len(CMD_OSTAT_LEN, max_len);
		buf[len++] = pd->cmd_id;
		break;
	case CMD_RSTAT:
		assert_buf_len(CMD_RSTAT_LEN, max_len);
		buf[len++] = pd->cmd_id;
		break;
	case CMD_ID:
		assert_buf_len(CMD_ID_LEN, max_len);
		buf[len++] = pd->cmd_id;
		buf[len++] = 0x00;
		break;
	case CMD_CAP:
		assert_buf_len(CMD_CAP_LEN, max_len);
		buf[len++] = pd->cmd_id;
		buf[len++] = 0x00;
		break;
	case CMD_OUT:
		assert_buf_len(CMD_OUT_LEN, max_len);
		cmd = (struct osdp_cmd *)pd->ephemeral_data;
		buf[len++] = pd->cmd_id;
		buf[len++] = cmd->output.output_no;
		buf[len++] = cmd->output.control_code;
		buf[len++] = BYTE_0(cmd->output.timer_count);
		buf[len++] = BYTE_1(cmd->output.timer_count);
		break;
	case CMD_LED:
		assert_buf_len(CMD_LED_LEN, max_len);
		cmd = (struct osdp_cmd *)pd->ephemeral_data;
		buf[len++] = pd->cmd_id;
		buf[len++] = cmd->led.reader;
		buf[len++] = cmd->led.led_number;

		buf[len++] = cmd->led.temporary.control_code;
		buf[len++] = cmd->led.temporary.on_count;
		buf[len++] = cmd->led.temporary.off_count;
		buf[len++] = cmd->led.temporary.on_color;
		buf[len++] = cmd->led.temporary.off_color;
		buf[len++] = BYTE_0(cmd->led.temporary.timer_count);
		buf[len++] = BYTE_1(cmd->led.temporary.timer_count);

		buf[len++] = cmd->led.permanent.control_code;
		buf[len++] = cmd->led.permanent.on_count;
		buf[len++] = cmd->led.permanent.off_count;
		buf[len++] = cmd->led.permanent.on_color;
		buf[len++] = cmd->led.permanent.off_color;
		break;
	case CMD_BUZ:
		assert_buf_len(CMD_BUZ_LEN, max_len);
		cmd = (struct osdp_cmd *)pd->ephemeral_data;
		buf[len++] = pd->cmd_id;
		buf[len++] = cmd->buzzer.reader;
		buf[len++] = cmd->buzzer.control_code;
		buf[len++] = cmd->buzzer.on_count;
		buf[len++] = cmd->buzzer.off_count;
		buf[len++] = cmd->buzzer.rep_count;
		break;
	case CMD_TEXT:
		cmd = (struct osdp_cmd *)pd->ephemeral_data;
		assert_buf_len(CMD_TEXT_LEN + cmd->text.length, max_len);
		buf[len++] = pd->cmd_id;
		buf[len++] = cmd->text.reader;
		buf[len++] = cmd->text.control_code;
		buf[len++] = cmd->text.temp_time;
		buf[len++] = cmd->text.offset_row;
		buf[len++] = cmd->text.offset_col;
		buf[len++] = cmd->text.length;
		memcpy(buf + len, cmd->text.data, cmd->text.length);
		len += cmd->text.length;
		break;
	case CMD_COMSET:
		assert_buf_len(CMD_COMSET_LEN, max_len);
		cmd = (struct osdp_cmd *)pd->ephemeral_data;
		buf[len++] = pd->cmd_id;
		buf[len++] = cmd->comset.address;
		buf[len++] = BYTE_0(cmd->comset.baud_rate);
		buf[len++] = BYTE_1(cmd->comset.baud_rate);
		buf[len++] = BYTE_2(cmd->comset.baud_rate);
		buf[len++] = BYTE_3(cmd->comset.baud_rate);
		break;
	case CMD_MFG:
		cmd = (struct osdp_cmd *)pd->ephemeral_data;
		assert_buf_len(CMD_MFG_LEN + cmd->mfg.length, max_len);
		if (cmd->mfg.length > OSDP_CMD_MFG_MAX_DATALEN) {
			LOG_ERR("Invalid MFG data length (%d)", cmd->mfg.length);
			return OSDP_CP_ERR_GENERIC;
		}
		buf[len++] = pd->cmd_id;
		buf[len++] = BYTE_0(cmd->mfg.vendor_code);
		buf[len++] = BYTE_1(cmd->mfg.vendor_code);
		buf[len++] = BYTE_2(cmd->mfg.vendor_code);
		memcpy(buf + len, cmd->mfg.data, cmd->mfg.length);
		len += cmd->mfg.length;
		break;
	case CMD_ACURXSIZE:
		buf[len++] = pd->cmd_id;
		buf[len++] = BYTE_0(OSDP_PACKET_BUF_SIZE);
		buf[len++] = BYTE_1(OSDP_PACKET_BUF_SIZE);
		break;
	case CMD_KEEPACTIVE:
		buf[len++] = pd->cmd_id;
		buf[len++] = BYTE_0(0); // keepalive in ms time LSB
		buf[len++] = BYTE_1(0); // keepalive in ms time MSB
		break;
	case CMD_ABORT:
		buf[len++] = pd->cmd_id;
		break;
	case CMD_FILETRANSFER:
#ifndef __XC8__
        ret = osdp_file_cmd_tx_build(pd, buf + len + 1, max_len);
		if (ret <= 0) {
			/* (Only) Abort file transfer on failures */
#endif            
			buf[len++] = CMD_ABORT;
			break;
#ifndef __XC8__
		}
#endif
		buf[len++] = pd->cmd_id;
		len += ret;
		break;
	case CMD_KEYSET:
		if (!sc_is_active(pd)) {
			LOG_ERR("Cannot perform KEYSET without SC!");
			return OSDP_CP_ERR_GENERIC;
		}
		cmd = (struct osdp_cmd *)pd->ephemeral_data;
		assert_buf_len(CMD_KEYSET_LEN, max_len);
		if (cmd->keyset.length != 16) {
			LOG_ERR("Invalid key length");
			return OSDP_CP_ERR_GENERIC;
		}
		buf[len++] = pd->cmd_id;
		buf[len++] = 1;  /* key type (1: SCBK) */
		buf[len++] = 16; /* key length in bytes */
		if (cmd->keyset.type == 1) { /* SCBK */
			memcpy(buf + len, cmd->keyset.data, 16);
		} else if (cmd->keyset.type == 0) {  /* master_key */
			osdp_compute_scbk(pd, cmd->keyset.data, buf + len);
		} else {
			LOG_ERR("Unknown key type (%d)", cmd->keyset.type);
			return -1;
		}
		len += 16;
		break;
	case CMD_CHLNG:
		assert_buf_len(CMD_CHLNG_LEN, max_len);
		if (smb == NULL) {
			LOG_ERR("Invalid secure message block!");
			return OSDP_CP_ERR_GENERIC;
		}
		smb[0] = 3;       /* length */
		smb[1] = SCS_11;  /* type */
		smb[2] = ISSET_FLAG(pd, PD_FLAG_SC_USE_SCBKD) ? 0 : 1;
		buf[len++] = pd->cmd_id;
		memcpy(buf + len, pd->sc.cp_random, 8);
		len += 8;
		break;
	case CMD_SCRYPT:
		assert_buf_len(CMD_SCRYPT_LEN, max_len);
		if (smb == NULL) {
			LOG_ERR("Invalid secure message block!");
			return OSDP_CP_ERR_GENERIC;
		}
		osdp_compute_cp_cryptogram(pd);
		smb[0] = 3;       /* length */
		smb[1] = SCS_13;  /* type */
		smb[2] = ISSET_FLAG(pd, PD_FLAG_SC_USE_SCBKD) ? 0 : 1;
		buf[len++] = pd->cmd_id;
		memcpy(buf + len, pd->sc.cp_cryptogram, 16);
		len += 16;
		break;
	default:
		LOG_ERR("Unknown/Unsupported CMD: %s(%02x)",
			osdp_cmd_name(pd->cmd_id), pd->cmd_id);
		return OSDP_CP_ERR_GENERIC;
	}

	if (smb && (smb[1] > SCS_14) && sc_is_active(pd)) {
		/**
		 * When SC active and current cmd is not a handshake (<= SCS_14)
		 * then we must set SCS type to 17 if this message has data
		 * bytes and 15 otherwise.
		 */
		smb[0] = 2;
		smb[1] = (len > 1) ? SCS_17 : SCS_15;
	}

	return len;
}

static int cp_decode_response(struct osdp_pd *pd, uint8_t *buf, int len)
{
	uint32_t temp32;
	int i, ret = OSDP_CP_ERR_GENERIC, pos = 0, t1, t2;
	struct osdp_event event;

	pd->reply_id = buf[pos++];
	len--;		/* consume reply id from the head */

	switch (pd->reply_id) {
	case REPLY_ACK:
		if (len != REPLY_ACK_DATA_LEN) {
			break;
		}
		ret = OSDP_CP_ERR_NONE;
		break;
	case REPLY_NAK:
		if (len != REPLY_NAK_DATA_LEN) {
			break;
		}
		if (buf[pos] == OSDP_PD_NAK_MSG_CHK &&
		    ISSET_FLAG(pd, PD_FLAG_CP_USE_CRC)) {
			LOG_INF("PD NAK'd CRC-16, falling back to checksum");
			CLEAR_FLAG(pd, PD_FLAG_CP_USE_CRC);
			ret = OSDP_CP_ERR_RETRY_CMD;
			break;
		}
		LOG_WRN("PD replied with NAK(%d) for CMD: %s(%02x)",
			buf[pos], osdp_cmd_name(pd->cmd_id), pd->cmd_id);
		ret = OSDP_CP_ERR_NONE;
		break;
	case REPLY_PDID:
		if (len != REPLY_PDID_DATA_LEN) {
			break;
		}
		pd->id.vendor_code  = buf[pos++];
		pd->id.vendor_code |= buf[pos++] << 8;
		pd->id.vendor_code |= buf[pos++] << 16;

		pd->id.model = buf[pos++];
		pd->id.version = buf[pos++];

		pd->id.serial_number = buf[pos++];
		pd->id.serial_number |= buf[pos++] << 8;
		pd->id.serial_number |= buf[pos++] << 16;
		pd->id.serial_number |= buf[pos++] << 24;

		pd->id.firmware_version = buf[pos++] << 16;
		pd->id.firmware_version |= buf[pos++] << 8;
		pd->id.firmware_version |= buf[pos++];
		ret = OSDP_CP_ERR_NONE;
		break;
	case REPLY_PDCAP:
		if ((len % REPLY_PDCAP_ENTITY_LEN) != 0) {
			LOG_ERR("PDCAP response length is not a multiple of 3");
			return OSDP_CP_ERR_GENERIC;
		}
		while (pos < len) {
			t1 = buf[pos++]; /* func_code */
			if (t1 >= OSDP_PD_CAP_SENTINEL) {
				break;
			}
			pd->cap[t1].function_code = t1;
			pd->cap[t1].compliance_level = buf[pos++];
			pd->cap[t1].num_items = buf[pos++];
			LOG_DBG("Reports capability '%s' (%d/%d)",
				cp_get_cap_name(pd->cap[t1].function_code),
				pd->cap[t1].compliance_level,
				pd->cap[t1].num_items);
		}

		/* Get peer RX buffer size */
		t1 = OSDP_PD_CAP_RECEIVE_BUFFERSIZE;
		if (pd->cap[t1].function_code == t1) {
			pd->peer_rx_size = pd->cap[t1].compliance_level;
			pd->peer_rx_size |= pd->cap[t1].num_items << 8;
		}

		/* post-capabilities hooks */
		t2 = OSDP_PD_CAP_COMMUNICATION_SECURITY;
		if (pd->cap[t2].compliance_level & 0x01) {
			SET_FLAG(pd, PD_FLAG_SC_CAPABLE);
		} else {
			CLEAR_FLAG(pd, PD_FLAG_SC_CAPABLE);
		}

		/* Check checksum/CRC support capability */
		t1 = OSDP_PD_CAP_CHECK_CHARACTER_SUPPORT;
		if (pd->cap[t1].function_code == t1) {
			if (pd->cap[t1].compliance_level & 0x01) {
				SET_FLAG(pd, PD_FLAG_CP_USE_CRC);
			} else {
				CLEAR_FLAG(pd, PD_FLAG_CP_USE_CRC);
			}
		}
		ret = OSDP_CP_ERR_NONE;
		break;
	case REPLY_OSTATR: {
		int cap_num = OSDP_PD_CAP_OUTPUT_CONTROL;

		if (len != pd->cap[cap_num].num_items ||
		    len > OSDP_STATUS_REPORT_MAX_LEN) {
			LOG_ERR("Invalid output status report length %d", len);
			return OSDP_CP_ERR_GENERIC;
		}
		event.type = OSDP_EVENT_STATUS;
		event.status.type = OSDP_STATUS_REPORT_OUTPUT;
		event.status.nr_entries = len;
		for (i = 0; i < len; i++) {
			event.status.report[i] = buf[pos++];
		}
		memcpy(pd->ephemeral_data, &event, sizeof(event));
		make_request(pd, CP_REQ_EVENT_SEND);
		ret = OSDP_CP_ERR_NONE;
		break;
	}
	case REPLY_ISTATR: {
		int cap_num = OSDP_PD_CAP_CONTACT_STATUS_MONITORING;

		if (len != pd->cap[cap_num].num_items ||
		    len > OSDP_STATUS_REPORT_MAX_LEN) {
			LOG_ERR("Invalid input status report length %d", len);
			return OSDP_CP_ERR_GENERIC;
		}
		event.type = OSDP_EVENT_STATUS;
		event.status.type = OSDP_STATUS_REPORT_INPUT;
		event.status.nr_entries = len;
		for (i = 0; i < len; i++) {
			event.status.report[i] = buf[pos++];
		}
		memcpy(pd->ephemeral_data, &event, sizeof(event));
		make_request(pd, CP_REQ_EVENT_SEND);
		ret = OSDP_CP_ERR_NONE;
		break;
	}
	case REPLY_LSTATR:
		if (len != REPLY_LSTATR_DATA_LEN) {
			break;
		}
		event.type = OSDP_EVENT_STATUS;
		event.status.type = OSDP_STATUS_REPORT_LOCAL;
		event.status.nr_entries = 2;
		event.status.report[0] = buf[pos++];
		event.status.report[1] = buf[pos++];
		memcpy(pd->ephemeral_data, &event, sizeof(event));
		make_request(pd, CP_REQ_EVENT_SEND);
		ret = OSDP_CP_ERR_NONE;
		break;
	case REPLY_RSTATR:
		if (len != REPLY_RSTATR_DATA_LEN) {
			break;
		}
		event.type = OSDP_EVENT_STATUS;
		event.status.type = OSDP_STATUS_REPORT_REMOTE;
		event.status.nr_entries = 1;
		event.status.report[0] = buf[pos++];
		memcpy(pd->ephemeral_data, &event, sizeof(event));
		make_request(pd, CP_REQ_EVENT_SEND);
		ret = OSDP_CP_ERR_NONE;
		break;
	case REPLY_COM:
		if (len != REPLY_COM_DATA_LEN) {
			break;
		}
		t1 = buf[pos++];
		temp32 = buf[pos++];
		temp32 |= buf[pos++] << 8;
		temp32 |= buf[pos++] << 16;
		temp32 |= buf[pos++] << 24;
		LOG_INF("COMSET responded with ID:%d Baud:%d", t1, temp32);
		pd->address = t1;
		pd->baud_rate = temp32;
		ret = OSDP_CP_ERR_NONE;
		break;
	case REPLY_KEYPAD:
		if (len < REPLY_KEYPAD_DATA_LEN) {
			break;
		}
		event.type = OSDP_EVENT_KEYPRESS;
		event.keypress.reader_no = buf[pos++];
		event.keypress.length = buf[pos++];
		if ((len - REPLY_KEYPAD_DATA_LEN) != event.keypress.length) {
			break;
		}
		memcpy(event.keypress.data, buf + pos, event.keypress.length);
		memcpy(pd->ephemeral_data, &event, sizeof(event));
		make_request(pd, CP_REQ_EVENT_SEND);
		ret = OSDP_CP_ERR_NONE;
		break;
	case REPLY_RAW:
		if (len < REPLY_RAW_DATA_LEN) {
			break;
		}
		event.type = OSDP_EVENT_CARDREAD;
		event.cardread.reader_no = buf[pos++];
		event.cardread.format = buf[pos++];
		event.cardread.length = buf[pos++]; /* bits LSB */
		event.cardread.length |= buf[pos++] << 8; /* bits MSB */
		event.cardread.direction = 0; /* un-specified */
		t1 = (event.cardread.length + 7) / 8; /* len: bytes */
		if (t1 != (len - REPLY_RAW_DATA_LEN)) {
			break;
		}
		memcpy(event.cardread.data, buf + pos, t1);
		memcpy(pd->ephemeral_data, &event, sizeof(event));
		make_request(pd, CP_REQ_EVENT_SEND);
		ret = OSDP_CP_ERR_NONE;
		break;
	case REPLY_FMT:
		/**
		 * osdp_FMT was underspecified by SIA from get-go. It was marked
		 * for deprecation in v2.2.2. To avoid confusions, we will just
		 * ignore it here.
		 *
		 * See: https://github.com/goToMain/libosdp/issues/206
		 */
		// LOG_WRN("Ignoring deprecated response osdp_FMT");
		if (len < REPLY_FMT_DATA_LEN) {
			break;
		}
		// event.type = OSDP_EVENT_CARDREAD;
		event.type = OSDP_EVENT_QR_CODE;
		// TODO: Modify the data, as according to HCB osdp_FMT process
		event.cardread.reader_no = buf[pos++];
		event.cardread.direction = buf[pos++];
		event.cardread.length = buf[pos++];
		event.cardread.format = OSDP_CARD_FMT_ASCII;
		if (event.cardread.length != (len - REPLY_FMT_DATA_LEN) ||
		    event.cardread.length > OSDP_EVENT_CARDREAD_MAX_DATALEN) {
			break;
		}
		memcpy(event.cardread.data, buf + pos, event.cardread.length);
		memcpy(pd->ephemeral_data, &event, sizeof(event));
		make_request(pd, CP_REQ_EVENT_SEND);
		ret = OSDP_CP_ERR_NONE;
		break;
	case REPLY_BUSY:
		/* PD busy; signal upper layer to retry command */
		if (len != REPLY_BUSY_DATA_LEN) {
			break;
		}
		ret = OSDP_CP_ERR_RETRY_CMD;
		break;
	case REPLY_MFGREP:
		if (len < REPLY_MFGREP_LEN) {
			break;
		}
		event.type = OSDP_EVENT_MFGREP;
		event.mfgrep.vendor_code = buf[pos++];
		event.mfgrep.vendor_code |= buf[pos++] << 8;
		event.mfgrep.vendor_code |= buf[pos++] << 16;
		event.mfgrep.length = len - REPLY_MFGREP_LEN;
		if (event.mfgrep.length > OSDP_EVENT_MFGREP_MAX_DATALEN) {
			break;
		}
		memcpy(event.mfgrep.data, buf + pos, event.mfgrep.length);
		memcpy(pd->ephemeral_data, &event, sizeof(event));
		make_request(pd, CP_REQ_EVENT_SEND);
		ret = OSDP_CP_ERR_NONE;
		break;
	case REPLY_FTSTAT:
#ifndef __XC8__
		ret = osdp_file_cmd_stat_decode(pd, buf + pos, len);
#else
        ret = OSDP_CP_ERR_NONE;
#endif
        
		break;
	case REPLY_CCRYPT:
		if (sc_is_active(pd) || pd->cmd_id != CMD_CHLNG) {
			LOG_EM("Out of order REPLY_CCRYPT; has PD gone rogue?");
			break;
		}
		if (len != REPLY_CCRYPT_DATA_LEN) {
			break;
		}
		memcpy(pd->sc.pd_client_uid, buf + pos, 8);
		memcpy(pd->sc.pd_random, buf + pos + 8, 8);
		memcpy(pd->sc.pd_cryptogram, buf + pos + 16, 16);
		pos += 32;
		osdp_compute_session_keys(pd);
		if (osdp_verify_pd_cryptogram(pd) != 0) {
			LOG_ERR("Failed to verify PD cryptogram");
			return OSDP_CP_ERR_GENERIC;
		}
		ret = OSDP_CP_ERR_NONE;
		break;
	case REPLY_RMAC_I:
		if (sc_is_active(pd) || pd->cmd_id != CMD_SCRYPT) {
			LOG_EM("Out of order REPLY_RMAC_I; has PD gone rogue?");
			break;
		}
		if (len != REPLY_RMAC_I_DATA_LEN) {
			break;
		}
		memcpy(pd->sc.r_mac, buf + pos, 16);
		ret = OSDP_CP_ERR_NONE;
		break;
	default:
		LOG_WRN("Unknown reply %s(%02x)",
			osdp_reply_name(pd->reply_id), pd->reply_id);
		return OSDP_CP_ERR_UNKNOWN;
	}

	if (ret != OSDP_CP_ERR_NONE) {
		LOG_ERR("Failed to decode REPLY: %s(%02x) for CMD: %s(%02x)",
			osdp_reply_name(pd->reply_id), pd->reply_id,
			osdp_cmd_name(pd->cmd_id), pd->cmd_id);
	}

	if (pd->cmd_id != CMD_POLL ||
	    (pd->cmd_id == CMD_POLL && pd->reply_id != REPLY_ACK)) {
		LOG_DBG("CMD: %s(%02x) REPLY: %s(%02x)",
			osdp_cmd_name(pd->cmd_id), pd->cmd_id,
			osdp_reply_name(pd->reply_id), pd->reply_id);
	}

	return ret;
}

static void do_event_callback(struct osdp_pd *pd)
{
	struct osdp *ctx = pd_to_osdp(pd);

	if (ctx->event_callback) {
		ctx->event_callback(ctx->event_callback_arg, pd->idx,
				    (struct osdp_event *)pd->ephemeral_data);
	}
}

static int cp_build_and_send_packet(struct osdp_pd *pd)
{
	int ret, packet_buf_size = get_tx_buf_size(pd);

	/* init packet buf with header */
	ret = osdp_phy_packet_init(pd, pd->packet_buf, packet_buf_size);
	if (ret < 0) {
		return OSDP_CP_ERR_GENERIC;
	}
	pd->packet_buf_len = ret;

	/* fill command data */
	ret = cp_build_command(pd, pd->packet_buf, packet_buf_size);
	if (ret < 0) {
		return OSDP_CP_ERR_GENERIC;
	}
	pd->packet_buf_len += ret;

	ret = osdp_phy_send_packet(pd, pd->packet_buf, pd->packet_buf_len,
				   packet_buf_size);
	if (ret < 0) {
		return OSDP_CP_ERR_GENERIC;
	}

	return OSDP_CP_ERR_NONE;
}

static int cp_process_reply(struct osdp_pd *pd)
{
	uint8_t *buf;
	int err, len;

	err = osdp_phy_check_packet(pd);

	/* Translate phy error codes to CP errors */
	switch (err) {
	case OSDP_ERR_PKT_NONE:
		break;
	case OSDP_ERR_PKT_WAIT:
	case OSDP_ERR_PKT_NO_DATA:
		return OSDP_CP_ERR_NO_DATA;
	case OSDP_ERR_PKT_BUSY:
		LOG_DBG("BSY");
		return OSDP_CP_ERR_RETRY_CMD;
	case OSDP_ERR_PKT_NACK:
		if (pd->ephemeral_data[0] == OSDP_PD_NAK_SEQ_NUM) {
			LOG_WRN("NAK(SEQ_NUM); restarting communication");
			osdp_phy_state_reset(pd, true);
			sc_deactivate(pd);
			pd->state = OSDP_CP_STATE_INIT;
			return OSDP_CP_ERR_SEQ_NUM;
		}
		/* Other NACKs: CP cannot do anything about an invalid reply from a PD.
		 * Default to going offline and retrying after a while. The reason for
		 * this failure was probably better logged by lower layers.
		 */
		LOG_DBG("NACK");
		__fallthrough;
	default:
		return OSDP_CP_ERR_GENERIC;
	}

	/* Valid OSDP packet in buffer */
	len = osdp_phy_decode_packet(pd, &buf);
	if (len <= 0) {
		return OSDP_CP_ERR_GENERIC;
	}

	return cp_decode_response(pd, buf, len);
}

static inline bool cp_sc_should_retry(struct osdp_pd *pd)
{
	return (sc_is_capable(pd) && !sc_is_active(pd) &&
		osdp_millis_since(pd->sc_tstamp) > OSDP_PD_SC_RETRY_MS);
}

static int cp_translate_cmd(struct osdp_pd *pd, struct osdp_cmd *cmd)
{
	/* Make a local copy of osdp_cmd command to be used later */
	memcpy(pd->ephemeral_data, cmd, sizeof(struct osdp_cmd));
	cmd = (struct osdp_cmd *)pd->ephemeral_data;

	switch (cmd->id) {
	case OSDP_CMD_OUTPUT: return CMD_OUT;
	case OSDP_CMD_LED:    return CMD_LED;
	case OSDP_CMD_BUZZER: return CMD_BUZ;
	case OSDP_CMD_TEXT:   return CMD_TEXT;
	case OSDP_CMD_COMSET: return CMD_COMSET;
	case OSDP_CMD_MFG:    return CMD_MFG;
	case OSDP_CMD_STATUS:
		switch (cmd->status.type) {
		case OSDP_STATUS_REPORT_INPUT:  return CMD_ISTAT;
		case OSDP_STATUS_REPORT_OUTPUT: return CMD_OSTAT;
		case OSDP_STATUS_REPORT_LOCAL:  return CMD_LSTAT;
		case OSDP_STATUS_REPORT_REMOTE: return CMD_RSTAT;
		default: return -1;
		}
	case OSDP_CMD_KEYSET:
		if (cmd->keyset.type != 1 || !sc_is_active(pd)) {
			return -1;
		} else {
			return CMD_KEYSET;
		}
	case OSDP_CMD_FILE_TX:
		/**
		 * This external command is handled as multiple command from
		 * osdp_file.c and it maintains it's own state. This means we
		 * should never reach here unless something is wrong.
		 */
		__fallthrough;
	default: BUG();
	}

	return -1;
}

static void fill_local_keyset_cmd(struct osdp_pd *pd)
{
	struct osdp_cmd *cmd = (struct osdp_cmd *)pd->ephemeral_data;

	cmd->id = OSDP_CMD_KEYSET;
	cmd->keyset.type = 1;
	cmd->keyset.length = sizeof(pd->sc.scbk);
	memcpy(cmd->keyset.data, pd->sc.scbk, sizeof(pd->sc.scbk));
}

static inline bool cp_phy_running(struct osdp_pd *pd)
{
	return (pd->phy_state == OSDP_CP_PHY_STATE_SEND_CMD ||
		pd->phy_state == OSDP_CP_PHY_STATE_REPLY_WAIT ||
		pd->phy_state == OSDP_CP_PHY_STATE_WAIT);
}

static inline bool cp_phy_kick(struct osdp_pd *pd)
{
	if (pd->phy_state == OSDP_CP_PHY_STATE_IDLE) {
		pd->phy_state = OSDP_CP_PHY_STATE_SEND_CMD;
		return true;
	}
	return false;
}

static void cp_phy_state_done(struct osdp_pd *pd)
{
	/* called when we have a valid response from the PD */
	if (sc_is_active(pd)) {
		pd->sc_tstamp = osdp_millis_now();
	}
	pd->phy_retry_count = 0;
	pd->phy_state = OSDP_CP_PHY_STATE_DONE;
}

static void cp_phy_state_wait(struct osdp_pd *pd, uint32_t wait_ms)
{
	pd->wait_ms = wait_ms;
	pd->phy_tstamp = osdp_millis_now();
	pd->phy_state = OSDP_CP_PHY_STATE_WAIT;
}

static int cp_phy_state_update(struct osdp_pd *pd)
{
	int rc, ret = OSDP_CP_ERR_CAN_YIELD;

	switch (pd->phy_state) {
	case OSDP_CP_PHY_STATE_DONE:
	case OSDP_CP_PHY_STATE_IDLE:
		ret = OSDP_CP_ERR_NONE;
		break;
	case OSDP_CP_PHY_STATE_ERR:
		ret = OSDP_CP_ERR_GENERIC;
		break;
	case OSDP_CP_PHY_STATE_WAIT:
		if (osdp_millis_since(pd->phy_tstamp) < pd->wait_ms) {
			return OSDP_CP_ERR_CAN_YIELD;
		}
		pd->phy_state = OSDP_CP_PHY_STATE_SEND_CMD;
		__fallthrough;
	case OSDP_CP_PHY_STATE_SEND_CMD:
		/* Check if we have any commands in the queue */
		if (cp_build_and_send_packet(pd)) {
			LOG_ERR("Failed to build/send packet for CMD: %s(%02x)",
				osdp_cmd_name(pd->cmd_id), pd->cmd_id);
			goto error;
		}
		ret = OSDP_CP_ERR_INPROG;
		osdp_phy_state_reset(pd, false);
		pd->reply_id = REPLY_INVALID;
		pd->phy_state = OSDP_CP_PHY_STATE_REPLY_WAIT;
		pd->phy_tstamp = osdp_millis_now();
		break;
	case OSDP_CP_PHY_STATE_REPLY_WAIT:
		rc = cp_process_reply(pd);
		if (rc == OSDP_CP_ERR_NONE) {
			pd->tstamp = osdp_millis_now();
			osdp_phy_progress_sequence(pd);
			cp_phy_state_done(pd);
			return OSDP_CP_ERR_NONE;
		}
		if (rc == OSDP_CP_ERR_SEQ_NUM ||
		    (rc == OSDP_CP_ERR_UNKNOWN && pd->cmd_id == CMD_POLL &&
		     ISSET_FLAG(pd, OSDP_FLAG_IGN_UNSOLICITED))) {
			cp_phy_state_done(pd);
			return OSDP_CP_ERR_NONE;
		}
		if (rc == OSDP_CP_ERR_GENERIC || rc == OSDP_CP_ERR_UNKNOWN) {
			goto error;
		}
		if (rc == OSDP_CP_ERR_RETRY_CMD) {
			cp_phy_state_wait(pd, OSDP_CMD_RETRY_WAIT_MS);
			return OSDP_CP_ERR_CAN_YIELD;
		}
		if (osdp_millis_since(pd->phy_tstamp) > OSDP_RESP_TOUT_MS) {
			if (pd->phy_retry_count < OSDP_CMD_MAX_RETRIES) {
				pd->phy_retry_count += 1;
<<<<<<< HEAD
				pd->phy_tstamp = osdp_millis_now();
				LOG_WRN("No response in 200ms; %d probing (%d)",
					rc,
=======
				LOG_WRN("No response in 200ms; probing (%d)",
>>>>>>> c92c896a
					pd->phy_retry_count);
				cp_phy_state_wait(pd, OSDP_CMD_RETRY_WAIT_MS);
				return OSDP_CP_ERR_CAN_YIELD;
			}
			LOG_ERR("Response timeout for CMD: %s(%02x)",
				osdp_cmd_name(pd->cmd_id), pd->cmd_id);
			goto error;
		}
		ret = OSDP_CP_ERR_INPROG;
		break;
	}

	return ret;
error:
	pd->phy_state = OSDP_CP_PHY_STATE_ERR;
	return OSDP_CP_ERR_GENERIC;
}

static const char *state_get_name(enum osdp_cp_state_e state)
{
	switch (state) {
	case OSDP_CP_STATE_INIT:      return "ID-Request";
	case OSDP_CP_STATE_CAPDET:    return "Cap-Detect";
	case OSDP_CP_STATE_SC_CHLNG:  return "SC-Chlng";
	case OSDP_CP_STATE_SC_SCRYPT: return "SC-Scrypt";
	case OSDP_CP_STATE_SET_SCBK:  return "SC-SetSCBK";
	case OSDP_CP_STATE_ONLINE:    return "Online";
	case OSDP_CP_STATE_OFFLINE:   return "Offline";
	case OSDP_CP_STATE_DISABLED:  return "Disabled";
	default:
		BUG();
	}
}

static int cp_get_online_command(struct osdp_pd *pd)
{
	struct osdp_cmd *cmd;
	int ret;

	if (cp_cmd_dequeue(pd, &cmd) == 0) {
		ret = cp_translate_cmd(pd, cmd);
		if (cmd->flags & OSDP_CMD_FLAG_BROADCAST) {
			SET_FLAG(pd, PD_FLAG_PKT_BROADCAST);
		}
		cp_cmd_free(pd, cmd);
		return ret;
	}
#ifndef __XC8__
	ret = osdp_file_tx_get_command(pd);
	if (ret != 0) {
		return ret;
	}
#endif
	if (osdp_millis_since(pd->tstamp) > OSDP_PD_POLL_TIMEOUT_MS) {
		pd->tstamp = osdp_millis_now();
		return CMD_POLL;
	}

	return -1;
}

static void notify_pd_status(struct osdp_pd *pd, bool is_online)
{
	struct osdp *ctx = pd_to_osdp(pd);
	struct osdp_event evt;

	if (!ctx->event_callback ||
	    !ISSET_FLAG(pd, OSDP_FLAG_ENABLE_NOTIFICATION)) {
		return;
	}

	evt.type = OSDP_EVENT_NOTIFICATION;
	evt.notif.type = OSDP_EVENT_NOTIFICATION_PD_STATUS;
	evt.notif.arg0 = is_online;
	ctx->event_callback(ctx->event_callback_arg, pd->idx, &evt);
}

static void notify_sc_status(struct osdp_pd *pd)
{
	struct osdp *ctx = pd_to_osdp(pd);
	struct osdp_event evt;

	if (!ctx->event_callback ||
	    !ISSET_FLAG(pd, OSDP_FLAG_ENABLE_NOTIFICATION)) {
		return;
	}

	evt.type = OSDP_EVENT_NOTIFICATION;
	evt.notif.type = OSDP_EVENT_NOTIFICATION_SC_STATUS;
	evt.notif.arg0 = sc_is_active(pd);
	evt.notif.arg1 = ISSET_FLAG(pd, PD_FLAG_SC_USE_SCBKD);
	ctx->event_callback(ctx->event_callback_arg, pd->idx, &evt);
}

static void cp_keyset_complete(struct osdp_pd *pd)
{
	struct osdp_cmd *cmd;

	if (!ISSET_FLAG(pd, PD_FLAG_SC_USE_SCBKD)) {
		cmd = (struct osdp_cmd *)pd->ephemeral_data;
		memcpy(pd->sc.scbk, cmd->keyset.data, 16);
	} else {
		CLEAR_FLAG(pd, PD_FLAG_SC_USE_SCBKD);
	}
	sc_deactivate(pd);
	notify_sc_status(pd);
	if (pd->state == OSDP_CP_STATE_ONLINE) {
		make_request(pd, CP_REQ_RESTART_SC);
		LOG_INF("SCBK set; restarting SC to verify new SCBK");
	}
}

static bool cp_check_online_response(struct osdp_pd *pd)
{
	/* Always allow an ACK from the PD; Also, the most common case */
	if (pd->reply_id == REPLY_ACK) {
		if (pd->cmd_id == CMD_KEYSET) {
			/**
			 * When we received an ACK for keyset (either in current
			 * SC session or in plaintext after PD discarded the SC
			 * in favour of the new SCBK), we need to call to commit
			 * the new key pd->sc.scbk and restart the SC.
			 */
			cp_keyset_complete(pd);
		}
		return true;
	}

	/* A NAK or no response is always an error */
	if (pd->reply_id == REPLY_NAK || pd->reply_id == REPLY_INVALID) {
		return false;
	}

	/* Check for known poll responses */
	if (pd->cmd_id == CMD_POLL) {
		if (pd->reply_id == REPLY_LSTATR ||
		    pd->reply_id == REPLY_ISTATR ||
		    pd->reply_id == REPLY_OSTATR ||
		    pd->reply_id == REPLY_RSTATR ||
		    pd->reply_id == REPLY_MFGREP ||
				pd->reply_id == REPLY_RAW ||
		    pd->reply_id == REPLY_FMT || 
				pd->reply_id == REPLY_KEYPAD) {
			return true;
		}
		return ISSET_FLAG(pd, OSDP_FLAG_IGN_UNSOLICITED);
	}

	/* Otherwise, we permit only expected responses */
	switch (pd->cmd_id) {
	case CMD_FILETRANSFER: return pd->reply_id == REPLY_FTSTAT;
	case CMD_COMSET:       return pd->reply_id == REPLY_COM;
	case CMD_MFG:          return pd->reply_id == REPLY_MFGREP;
	case CMD_LSTAT:        return pd->reply_id == REPLY_LSTATR;
	case CMD_ISTAT:        return pd->reply_id == REPLY_ISTATR;
	case CMD_OSTAT:        return pd->reply_id == REPLY_OSTATR;
	case CMD_RSTAT:        return pd->reply_id == REPLY_RSTATR;
	default:
		LOG_ERR("Unexpected respose: CMD: %s(%02x) REPLY: %s(%02x)",
			osdp_cmd_name(pd->cmd_id), pd->cmd_id,
			osdp_reply_name(pd->reply_id), pd->reply_id);
		return false;
	}
}

static inline int state_get_cmd(struct osdp_pd *pd)
{
	enum osdp_cp_state_e state = pd->state;

	switch (state) {
	case OSDP_CP_STATE_INIT:      return CMD_ID;
	case OSDP_CP_STATE_CAPDET:    return CMD_CAP;
	case OSDP_CP_STATE_SC_CHLNG:  return CMD_CHLNG;
	case OSDP_CP_STATE_SC_SCRYPT: return CMD_SCRYPT;
	case OSDP_CP_STATE_SET_SCBK:  return CMD_KEYSET;
	case OSDP_CP_STATE_ONLINE:    return cp_get_online_command(pd);
	default: return -1;
	}
}

static inline bool state_check_reply(struct osdp_pd *pd)
{
	enum osdp_cp_state_e state = pd->state;

	switch (state) {
	case OSDP_CP_STATE_INIT:      return pd->reply_id == REPLY_PDID;
	case OSDP_CP_STATE_CAPDET:    return pd->reply_id == REPLY_PDCAP;
	case OSDP_CP_STATE_SC_CHLNG:  return pd->reply_id == REPLY_CCRYPT;
	case OSDP_CP_STATE_SC_SCRYPT: return pd->reply_id == REPLY_RMAC_I;
	case OSDP_CP_STATE_SET_SCBK:  return pd->reply_id == REPLY_ACK;
	case OSDP_CP_STATE_ONLINE:    return cp_check_online_response(pd);
	default: return false;
	}
}

static enum osdp_cp_state_e get_next_ok_state(struct osdp_pd *pd)
{
	enum osdp_cp_state_e state = pd->state;

	switch (state) {
	case OSDP_CP_STATE_INIT:
		return OSDP_CP_STATE_CAPDET;
	case OSDP_CP_STATE_CAPDET:
		if (sc_is_capable(pd)) {
			CLEAR_FLAG(pd, PD_FLAG_SC_USE_SCBKD);
			return OSDP_CP_STATE_SC_CHLNG;
		}
		if (is_enforce_secure(pd)) {
			LOG_INF("SC disabled/incapable; Set PD offline "
				"due to ENFORCE_SECURE");
			return OSDP_CP_STATE_OFFLINE;
		}
		return OSDP_CP_STATE_ONLINE;
	case OSDP_CP_STATE_SC_CHLNG:
		return OSDP_CP_STATE_SC_SCRYPT;
	case OSDP_CP_STATE_SC_SCRYPT:
		sc_activate(pd);
		notify_sc_status(pd);
		if (ISSET_FLAG(pd, PD_FLAG_SC_USE_SCBKD)) {
			LOG_WRN("SC active with SCBK-D. Set SCBK");
			fill_local_keyset_cmd(pd);
			return OSDP_CP_STATE_SET_SCBK;
		}
		return OSDP_CP_STATE_ONLINE;
	case OSDP_CP_STATE_SET_SCBK:
		cp_keyset_complete(pd);
		return OSDP_CP_STATE_SC_CHLNG;
	case OSDP_CP_STATE_ONLINE:
		if (cp_sc_should_retry(pd)) {
			LOG_INF("Attempting to restart SC after %d seconds",
				OSDP_PD_SC_RETRY_MS/1000);
			return OSDP_CP_STATE_SC_CHLNG;
		}
		return OSDP_CP_STATE_ONLINE;
	case OSDP_CP_STATE_OFFLINE:
		if (osdp_millis_since(pd->tstamp) > pd->wait_ms) {
			return OSDP_CP_STATE_INIT;
		}
		return OSDP_CP_STATE_OFFLINE;
	case OSDP_CP_STATE_DISABLED:
		return OSDP_CP_STATE_DISABLED;
	default: BUG();
	}
}

static enum osdp_cp_state_e get_next_err_state(struct osdp_pd *pd)
{
	enum osdp_cp_state_e state = pd->state;

	switch (state) {
	case OSDP_CP_STATE_INIT:
		return OSDP_CP_STATE_OFFLINE;
	case OSDP_CP_STATE_CAPDET:
		return OSDP_CP_STATE_OFFLINE;
	case OSDP_CP_STATE_SC_CHLNG:
		if (is_enforce_secure(pd)) {
			LOG_ERR("CHLNG failed. Set PD offline due to "
				"ENFORCE_SECURE");
			return OSDP_CP_STATE_OFFLINE;
		}
		if (!ISSET_FLAG(pd, PD_FLAG_SC_USE_SCBKD)) {
			SET_FLAG(pd, PD_FLAG_SC_USE_SCBKD);
			LOG_WRN("SC Failed. Retry with SCBK-D");
			return OSDP_CP_STATE_SC_CHLNG;
		}
		CLEAR_FLAG(pd, PD_FLAG_SC_USE_SCBKD);
		/**
		 * SC setup failed; Update sc_tstamp so the next retry happens
		 * after OSDP_PD_SC_RETRY_MS.
		 */
		pd->sc_tstamp = osdp_millis_now();
		return OSDP_CP_STATE_ONLINE;
	case OSDP_CP_STATE_SC_SCRYPT:
		if (is_enforce_secure(pd)) {
			LOG_ERR("SCRYPT failed. Set PD offline due to "
				"ENFORCE_SECURE");
			return OSDP_CP_STATE_OFFLINE;
		}
		return OSDP_CP_STATE_ONLINE;
	case OSDP_CP_STATE_SET_SCBK:
		sc_deactivate(pd);
		notify_sc_status(pd);
		if (is_enforce_secure(pd) ||
		    ISSET_FLAG(pd, PD_FLAG_SC_USE_SCBKD)) {
			LOG_ERR("Failed to set SCBK; "
				"Set PD offline due to ENFORCE_SECURE");
			return OSDP_CP_STATE_OFFLINE;
		}
		return OSDP_CP_STATE_ONLINE;
	case OSDP_CP_STATE_ONLINE:
		return OSDP_CP_STATE_OFFLINE;
	case OSDP_CP_STATE_OFFLINE:
		return OSDP_CP_STATE_OFFLINE;
	case OSDP_CP_STATE_DISABLED:
		return OSDP_CP_STATE_DISABLED;
	default: BUG();
	}
}

static inline enum osdp_cp_state_e get_next_state(struct osdp_pd *pd, int err)
{
	return (err == 0) ? get_next_ok_state(pd) : get_next_err_state(pd);
}

static void cp_state_change(struct osdp_pd *pd, enum osdp_cp_state_e next)
{
	enum osdp_cp_state_e cur = pd->state;

	switch (next) {
	case OSDP_CP_STATE_INIT:
		osdp_phy_state_reset(pd, true);
		break;
	case OSDP_CP_STATE_ONLINE:
		LOG_INF("Online; %s SC", sc_is_active(pd) ? "With" : "Without");
		notify_pd_status(pd, true);
		break;
	case OSDP_CP_STATE_OFFLINE:
		pd->tstamp = osdp_millis_now();
		pd->wait_ms = OSDP_ONLINE_RETRY_WAIT_MAX_MS;
		sc_deactivate(pd);
		notify_sc_status(pd);
		LOG_ERR("Going offline for %d seconds; Was in '%s' state",
			pd->wait_ms / 1000, state_get_name(cur));
		notify_pd_status(pd, false);
		break;
	case OSDP_CP_STATE_SC_CHLNG:
		osdp_sc_setup(pd);
		break;
	case OSDP_CP_STATE_DISABLED:
		sc_deactivate(pd);
		notify_sc_status(pd);
		notify_pd_status(pd, false);
		osdp_phy_state_reset(pd, true);
		LOG_INF("PD disabled; going offline until re-enabled");
		break;
	default: break;
	}

	LOG_DBG("StateChange: [%s] -> [%s] (SC-%s%s)",
		state_get_name(cur),
		state_get_name(next),
		sc_is_active(pd) ? "Active" : "Inactive",
		(sc_is_active(pd) &&
		 ISSET_FLAG(pd, PD_FLAG_SC_USE_SCBKD)) ? " with SCBK-D" : ""
	);

	pd->state = next;
}

static void notify_command_status(struct osdp_pd *pd, int status)
{
	int app_cmd;
	struct osdp_event evt;
	struct osdp *ctx = pd_to_osdp(pd);

	if (!ctx->event_callback ||
	    !ISSET_FLAG(pd, OSDP_FLAG_ENABLE_NOTIFICATION)) {
		return;
	}

	switch (pd->cmd_id) {
	case CMD_OUT:    app_cmd = OSDP_CMD_OUTPUT; break;
	case CMD_LED:    app_cmd = OSDP_CMD_LED;    break;
	case CMD_BUZ:    app_cmd = OSDP_CMD_BUZZER; break;
	case CMD_TEXT:   app_cmd = OSDP_CMD_TEXT;   break;
	case CMD_COMSET: app_cmd = OSDP_CMD_COMSET; break;
	case CMD_ISTAT:  app_cmd = OSDP_CMD_STATUS; break;
	case CMD_OSTAT:  app_cmd = OSDP_CMD_STATUS; break;
	case CMD_LSTAT:  app_cmd = OSDP_CMD_STATUS; break;
	case CMD_RSTAT:  app_cmd = OSDP_CMD_STATUS; break;
	case CMD_KEYSET: app_cmd = OSDP_CMD_KEYSET; break;
	case CMD_MFG:
		if (pd->reply_id == REPLY_ACK) {
			app_cmd = OSDP_CMD_MFG;
			break;
		}
	default:
		return;
	}

	evt.type = OSDP_EVENT_NOTIFICATION;
	evt.notif.type = OSDP_EVENT_NOTIFICATION_COMMAND;
	evt.notif.arg0 = app_cmd;
	evt.notif.arg1 = status;

	ctx->event_callback(ctx->event_callback_arg, pd->idx, &evt);
}

static int state_update(struct osdp_pd *pd)
{
	int err;
	bool status;
	enum osdp_cp_state_e next, cur = pd->state;

	if (cp_phy_running(pd)) {
		err = cp_phy_state_update(pd);
		if (err == OSDP_CP_ERR_INPROG || err == OSDP_CP_ERR_CAN_YIELD) {
			return err;
		}
	}

	err = OSDP_CP_ERR_NONE;
	switch (pd->phy_state) {
	case OSDP_CP_PHY_STATE_IDLE:
		pd->cmd_id = state_get_cmd(pd);
		if (pd->cmd_id > 0 && cp_phy_kick(pd)) {
			return OSDP_CP_ERR_CAN_YIELD;
		}
		break;
	case OSDP_CP_PHY_STATE_ERR:
		err = OSDP_CP_ERR_GENERIC;
		__fallthrough;
	case OSDP_CP_PHY_STATE_DONE:
		status = state_check_reply(pd);
		notify_command_status(pd, status);
		if (!status) {
			err = OSDP_CP_ERR_GENERIC;
		}
		osdp_phy_state_reset(pd, false);
		break;
	default:
		BUG();
	}

	next = get_next_state(pd, err);

	if (pd->state == OSDP_CP_STATE_ONLINE || next == OSDP_CP_STATE_ONLINE) {
		if (check_request(pd, CP_REQ_RESTART_SC)) {
			osdp_phy_state_reset(pd, true);
			next = OSDP_CP_STATE_SC_CHLNG;
		}
		if (check_request(pd, CP_REQ_OFFLINE)) {
			LOG_INF("Going offline due to request");
			next = OSDP_CP_STATE_OFFLINE;
		}
		if (check_request(pd, CP_REQ_EVENT_SEND)) {
			do_event_callback(pd);
		}
	}

	if (check_request(pd, CP_REQ_DISABLE)) {
		next = OSDP_CP_STATE_DISABLED;
	}

	if (check_request(pd, CP_REQ_ENABLE)) {
		next = OSDP_CP_STATE_INIT;
	}

	if (cur != next) {
		cp_state_change(pd, next);
	}
	return OSDP_CP_ERR_CAN_YIELD;
}

static int cp_refresh(struct osdp_pd *pd)
{
	int rc;
	struct osdp *ctx = pd_to_osdp(pd);

	if (ISSET_FLAG(pd, PD_FLAG_CHN_SHARED) &&
	    cp_channel_acquire(pd, NULL)) {
		/* Channel shared and failed to acquire lock */
		return 0;
	}

	rc = state_update(pd);

	if (ISSET_FLAG(pd, PD_FLAG_CHN_SHARED)) {
		if (rc == OSDP_CP_ERR_CAN_YIELD) {
			cp_channel_release(pd);
		} else if (ctx->num_channels == 1) {
			/**
			 * If there is only one channel, there is no point in
			 * trying to cp_channel_acquire() on the rest of the
			 * PDs when we know that can never succeed.
			 */
			return -1;
		}
	}
	return 0;
}

static int cp_submit_command(struct osdp_pd *pd, const struct osdp_cmd *cmd)
{
	struct osdp_cmd *p;
	const uint32_t all_flags = (
		OSDP_CMD_FLAG_BROADCAST
	);

	if (pd->state == OSDP_CP_STATE_DISABLED) {
		LOG_ERR("PD is disabled");
		return -1;
	}

	if (pd->state != OSDP_CP_STATE_ONLINE) {
		LOG_ERR("PD is not online");
		return -1;
	}

	if (cmd->flags & ~all_flags) {
		LOG_ERR("Invalid command flag");
		return -1;
	}

	if (cmd->flags & OSDP_CMD_FLAG_BROADCAST) {
		if (NUM_PD(pd->osdp_ctx) != 1) {
			LOG_ERR("Command broadcast is allowed only in single"
				" PD environments");
			return -1;
		}
		if (is_enforce_secure(pd)) {
			LOG_ERR("Cannot send command in broadcast mode"
				" due to ENFORCE_SECURE");
			return -1;
		}
	}

	if (cmd->id == OSDP_CMD_FILE_TX) {
#ifndef __XC8__
		return osdp_file_tx_command(pd, cmd->file_tx.id,
					    cmd->file_tx.flags);
#else
        return -1;
#endif
	} else if (cmd->id == OSDP_CMD_KEYSET &&
		   (cmd->keyset.type != 1 || !sc_is_active(pd))) {
		LOG_ERR("Invalid keyset request");
		return -1;
	}

	p = cp_cmd_alloc(pd);
	if (p == NULL) {
		LOG_ERR("Failed to allocate command");
		return -1;
	}
	memcpy(p, cmd, sizeof(struct osdp_cmd));
	cp_cmd_enqueue(pd, p);
	return 0;
}

static int cp_detect_connection_topology(struct osdp *ctx)
{
	int i, j, num_channels;
	int *channel_lock = NULL;
	struct osdp_pd *pd;
	struct disjoint_set set;
	int channels[OSDP_PD_MAX] = { 0 };

	if (disjoint_set_make(&set, NUM_PD(ctx)))
		return -1;

	for (i = 0; i < NUM_PD(ctx); i++) {
		pd = osdp_to_pd(ctx, i);
		for (j = 0; j < i; j++) {
			if (channels[j] == pd->channel.id) {
				SET_FLAG(osdp_to_pd(ctx, j), PD_FLAG_CHN_SHARED);
				SET_FLAG(pd, PD_FLAG_CHN_SHARED);
				disjoint_set_union(&set, i, j);
			}
		}
		channels[i] = pd->channel.id;
	}

	num_channels = disjoint_set_num_roots(&set);
	if (num_channels != NUM_PD(ctx)) {
		channel_lock = calloc(1, sizeof(int) * NUM_PD(ctx));
		if (channel_lock == NULL) {
			LOG_PRINT("Failed to allocate osdp channel locks");
			return -1;
		}
	}

	safe_free(ctx->channel_lock);
	ctx->num_channels = num_channels;
	ctx->channel_lock = channel_lock;
	return 0;
}

#ifdef __XC8__
static struct osdp_pd PD_ARR[OSDP_PD_MAX];
#endif
static int cp_add_pd(struct osdp *ctx, int num_pd, const osdp_pd_info_t *info_list)
{
	
#ifdef __XC8__
    struct osdp_pd *pd;
#else
    int i, old_num_pd;
    struct osdp_pd *old_pd_array, *new_pd_array, *pd;
    char name[24] = { 0 };
#endif
	const osdp_pd_info_t *info;
    
	assert(num_pd);
	assert(info_list);
#ifndef __XC8__
    old_num_pd = ctx->_num_pd;
	old_pd_array = ctx->pd;

    new_pd_array = calloc(old_num_pd + num_pd, sizeof(struct osdp_pd));
    if (new_pd_array == NULL) {
		LOG_PRINT("Failed to allocate new osdp_pd[] context");
		return -1;
	}
#endif

#ifdef __XC8__    
    ctx->pd = PD_ARR;
    ctx->_num_pd = num_pd;
    
    for (uint8_t i = 0; i < num_pd; i++) {
#else
	ctx->pd = new_pd_array;
	ctx->_num_pd = old_num_pd + num_pd;
	memcpy(new_pd_array, old_pd_array, sizeof(struct osdp_pd) * old_num_pd);
    
    for (i = 0; i < num_pd; i++) {
        pd = osdp_to_pd(ctx, i + old_num_pd);
#endif
		info = info_list + i;
		pd = PD_ARR + i;
		pd->idx = i;
		pd->osdp_ctx = ctx;
#ifndef __XC8__
		if (info->name) {
			strncpy(pd->name, info->name, OSDP_PD_NAME_MAXLEN - 1);
		} else {
			snprintf(pd->name, OSDP_PD_NAME_MAXLEN, "PD-%d", info->address);
		}
#endif
		pd->baud_rate = info->baud_rate;
		pd->address = info->address;
		pd->flags = info->flags;
		pd->seq_number = -1;
		SET_FLAG(pd, PD_FLAG_SC_DISABLED);
		/* Default to CRC-16 until we know PD capabilities */
		SET_FLAG(pd, PD_FLAG_CP_USE_CRC);
		memcpy(&pd->channel, &info->channel, sizeof(struct osdp_channel));
		if (info->scbk != NULL) {
			memcpy(pd->sc.scbk, info->scbk, 16);
			SET_FLAG(pd, PD_FLAG_HAS_SCBK);
			CLEAR_FLAG(pd, PD_FLAG_SC_DISABLED);
		} else if (is_enforce_secure(pd)) {
			LOG_PRINT("SCBK must be passed for each PD when"
				  " ENFORCE_SECURE is requested.");
			goto error;
		}
		if (cp_cmd_queue_init(pd)) {
			goto error;
		}
		if (IS_ENABLED(OPT_OSDP_SKIP_MARK_BYTE)) {
			SET_FLAG(pd, PD_FLAG_PKT_SKIP_MARK);
		}
        
#ifndef __XC8__
		logger_get_default(&pd->logger);
		snprintf(name, sizeof(name), "OSDP: CP: PD-%d", pd->address);
		logger_set_name(&pd->logger, name);
        
        if (is_capture_enabled(pd)) {
			osdp_packet_capture_init(pd);
		}
#endif
	}

	if (cp_detect_connection_topology(ctx)) {
		LOG_PRINT("Failed to detect connection topology");
		goto error;
	}

	SET_CURRENT_PD(ctx, 0);
#ifndef __XC8__ 
	if (old_num_pd) {
		free(old_pd_array);
	}
#endif
	return 0;

error:
#ifndef __XC8__
	ctx->pd = old_pd_array;
	ctx->_num_pd = old_num_pd;
	free(new_pd_array);
#endif
	return -1;
}

/* --- Exported Methods --- */
#ifdef __XC8__
static struct osdp STATIC_CTX;
#endif
osdp_t *osdp_cp_setup(int num_pd, const osdp_pd_info_t *info)
{
#ifdef __XC8__
	struct osdp *ctx = &STATIC_CTX;
#else
    struct osdp *ctx;
#endif
	input_check_init(ctx);

	if (num_pd && cp_add_pd(ctx, num_pd, info)) {
		goto error;
	}

	LOG_PRINT("CP Setup complete; LibOSDP-%s %s NumPDs:%d Channels:%d",
		  osdp_get_version(), osdp_get_source_info(), num_pd,
		  ctx->num_channels);
	return ctx;
error:
	osdp_cp_teardown((osdp_t *)ctx);
	return NULL;
}

int osdp_cp_add_pd(osdp_t *ctx, int num_pd, const osdp_pd_info_t *info)
{
	input_check(ctx);
	assert(num_pd);
	assert(info);

	if(cp_add_pd(ctx, num_pd, info)) {
		LOG_PRINT("Failed to add PDs");
		return -1;
	}

	LOG_PRINT("Added %d PDs; TotalPDs:%d Channels:%d",
		  num_pd, ((struct osdp *)ctx)->_num_pd,
		  ((struct osdp *)ctx)->num_channels);
	return 0;
}

void osdp_cp_teardown(osdp_t *ctx)
{
	input_check(ctx);
	int i;
	struct osdp_pd *pd;

	for (i = 0; i < NUM_PD(ctx); i++) {
		pd = osdp_to_pd(ctx, i);
		if (is_capture_enabled(pd)) {
			osdp_packet_capture_finish(pd);
		}
		safe_free(pd->file);
		if (pd->channel.close) {
			pd->channel.close(pd->channel.data);
		}
	}

	safe_free(osdp_to_pd(ctx, 0));
	safe_free(TO_OSDP(ctx)->channel_lock);
	safe_free(ctx);
}

void osdp_cp_refresh(osdp_t *ctx)
{
	input_check(ctx);
	int next_pd_idx, refresh_count = 0;
	struct osdp_pd *pd;

	while(refresh_count < NUM_PD(ctx)) {
		pd = GET_CURRENT_PD(ctx);

		if (cp_refresh(pd) < 0)
			break;

		next_pd_idx = pd->idx + 1;
		if (next_pd_idx >= NUM_PD(ctx)) {
			next_pd_idx = 0;
		}
		SET_CURRENT_PD(ctx, next_pd_idx);
		refresh_count++;
	}
}

void osdp_cp_set_event_callback(osdp_t *ctx, cp_event_callback_t cb, void *arg)
{
	input_check(ctx);

	TO_OSDP(ctx)->event_callback = cb;
	TO_OSDP(ctx)->event_callback_arg = arg;
}

int osdp_cp_send_command(osdp_t *ctx, int pd_idx, const struct osdp_cmd *cmd)
{
	input_check(ctx, pd_idx);
	struct osdp_pd *pd = osdp_to_pd(ctx, pd_idx);

	return cp_submit_command(pd, cmd);
}

int osdp_cp_submit_command(osdp_t *ctx, int pd_idx, const struct osdp_cmd *cmd)
{
	input_check(ctx, pd_idx);
	struct osdp_pd *pd = osdp_to_pd(ctx, pd_idx);

	return cp_submit_command(pd, cmd);
}

int osdp_cp_flush_commands(osdp_t *ctx, int pd_idx)
{
	input_check(ctx, pd_idx);
	struct osdp_pd *pd = osdp_to_pd(ctx, pd_idx);
	struct osdp_cmd *cmd;
	int count = 0;

	while (cp_cmd_dequeue(pd, &cmd) == 0) {
		cp_cmd_free(pd, cmd);
		count++;
	}
	return count;
}

int osdp_cp_get_pd_id(const osdp_t *ctx, int pd_idx, struct osdp_pd_id *id)
{
	input_check(ctx, pd_idx);
	struct osdp_pd *pd = osdp_to_pd(ctx, pd_idx);

	memcpy(id, &pd->id, sizeof(struct osdp_pd_id));
	return 0;
}

int osdp_cp_get_capability(const osdp_t *ctx, int pd_idx, struct osdp_pd_cap *cap)
{
	input_check(ctx, pd_idx);
	int fc;
	struct osdp_pd *pd = osdp_to_pd(ctx, pd_idx);

	fc = cap->function_code;
	if (fc <= OSDP_PD_CAP_UNUSED || fc >= OSDP_PD_CAP_SENTINEL) {
		return -1;
	}

	cap->compliance_level = pd->cap[fc].compliance_level;
	cap->num_items = pd->cap[fc].num_items;
	return 0;
}

int osdp_cp_modify_flag(osdp_t *ctx, int pd_idx, uint32_t flags, bool do_set)
{
	input_check(ctx, pd_idx);
	const uint32_t all_flags = (
		OSDP_FLAG_ENFORCE_SECURE |
		OSDP_FLAG_INSTALL_MODE |
		OSDP_FLAG_IGN_UNSOLICITED
	);
	struct osdp_pd *pd = osdp_to_pd(ctx, pd_idx);

	if (flags & ~all_flags) {
		return -1;
	}

	do_set ? SET_FLAG(pd, flags) : CLEAR_FLAG(pd, flags);
	return 0;
}

int osdp_cp_disable_pd(osdp_t *ctx, int pd_idx)
{
	input_check(ctx, pd_idx);
	struct osdp_pd *pd = osdp_to_pd(ctx, pd_idx);

	if (pd->state == OSDP_CP_STATE_DISABLED) {
		LOG_DBG("PD is already disabled");
		return -1;
	}

	if (test_request(pd, CP_REQ_DISABLE)) {
		LOG_DBG("PD disable request already pending");
		return -1;
	}

	make_request(pd, CP_REQ_DISABLE);
	return 0;
}

int osdp_cp_enable_pd(osdp_t *ctx, int pd_idx)
{
	input_check(ctx, pd_idx);
	struct osdp_pd *pd = osdp_to_pd(ctx, pd_idx);

	if (pd->state != OSDP_CP_STATE_DISABLED) {
		LOG_DBG("PD is already enabled");
		return -1;
	}

	if (test_request(pd, CP_REQ_ENABLE)) {
		LOG_DBG("PD enable request already pending");
		return -1;
	}

	make_request(pd, CP_REQ_ENABLE);
	return 0;
}

bool osdp_cp_is_pd_enabled(const osdp_t *ctx, int pd_idx)
{
	input_check(ctx, pd_idx);
	struct osdp_pd *pd = osdp_to_pd(ctx, pd_idx);

	return pd->state != OSDP_CP_STATE_DISABLED;
}

#ifdef UNIT_TESTING

/**
 * Force export some private methods for testing.
 */
void (*test_cp_cmd_enqueue)(struct osdp_pd *,
                            struct osdp_cmd *) = cp_cmd_enqueue;
struct osdp_cmd *(*test_cp_cmd_alloc)(struct osdp_pd *) = cp_cmd_alloc;
int (*test_cp_phy_state_update)(struct osdp_pd *) = cp_phy_state_update;
int (*test_state_update)(struct osdp_pd *) = state_update;
int (*test_cp_build_and_send_packet)(struct osdp_pd *pd) = cp_build_and_send_packet;
const int CP_ERR_CAN_YIELD = OSDP_CP_ERR_CAN_YIELD;
const int CP_ERR_INPROG = OSDP_CP_ERR_INPROG;

#endif /* UNIT_TESTING */<|MERGE_RESOLUTION|>--- conflicted
+++ resolved
@@ -44,12 +44,8 @@
 #define REPLY_KEYPAD_DATA_LEN          2   /* variable length command */
 #define REPLY_RAW_DATA_LEN             4   /* variable length command */
 #define REPLY_BUSY_DATA_LEN            0
-<<<<<<< HEAD
-#define REPLY_MFGREP_LEN               4   /* variable length command */
+#define REPLY_MFGREP_LEN               3   /* variable length command */
 #define REPLY_FMT_DATA_LEN             3   /* variable length command */
-=======
-#define REPLY_MFGREP_LEN               3   /* variable length command */
->>>>>>> c92c896a
 
 enum osdp_cp_error_e {
 	OSDP_CP_ERR_NONE = 0,
@@ -952,13 +948,7 @@
 		if (osdp_millis_since(pd->phy_tstamp) > OSDP_RESP_TOUT_MS) {
 			if (pd->phy_retry_count < OSDP_CMD_MAX_RETRIES) {
 				pd->phy_retry_count += 1;
-<<<<<<< HEAD
-				pd->phy_tstamp = osdp_millis_now();
-				LOG_WRN("No response in 200ms; %d probing (%d)",
-					rc,
-=======
 				LOG_WRN("No response in 200ms; probing (%d)",
->>>>>>> c92c896a
 					pd->phy_retry_count);
 				cp_phy_state_wait(pd, OSDP_CMD_RETRY_WAIT_MS);
 				return OSDP_CP_ERR_CAN_YIELD;
