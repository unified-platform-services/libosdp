--- conflicted
+++ resolved
@@ -421,16 +421,8 @@
 		if (len != REPLY_NAK_DATA_LEN) {
 			break;
 		}
-<<<<<<< HEAD
-		LOG_WRN("PD replied with NAK(%d) for CMD(%02x)", buf[pos],
-			pd->cmd_id);
-
-		/* TODO: To send event on NAK response */
-
-=======
 		LOG_WRN("PD replied with NAK(%d) for CMD: %s(%02x)",
 			buf[pos], osdp_cmd_name(pd->cmd_id), pd->cmd_id);
->>>>>>> a6a0fa46
 		ret = OSDP_CP_ERR_NONE;
 		break;
 	case REPLY_PDID:
@@ -1254,17 +1246,10 @@
 	enum osdp_cp_state_e cur = pd->state;
 	struct osdp_event event;
 
-<<<<<<< HEAD
-	event.type = OSDP_EVENT_SENTINEL;
-	switch (cur) {
-	case OSDP_CP_STATE_OFFLINE:
+	switch (next) {
+	case OSDP_CP_STATE_INIT:
 		osdp_phy_state_reset(pd, true);
 		break;
-	default:
-		break;
-	}
-
-	switch (next) {
 	case OSDP_CP_STATE_ONLINE:
 		/*BUG: Only send online event if this PD has offline more than 1 sec */
 		if (ISSET_FLAG(pd, PD_FLAG_ONLINE) == 0) {
@@ -1284,14 +1269,6 @@
 			sc_is_active(pd) ? "With" : "Without",
 			(ISSET_FLAG(pd, PD_FLAG_SC_USE_SCBKD)) ? "D" : "",
 			pd->flags);
-=======
-	switch (next) {
-	case OSDP_CP_STATE_INIT:
-		osdp_phy_state_reset(pd, true);
-		break;
-	case OSDP_CP_STATE_ONLINE:
-		LOG_INF("Online; %s SC", sc_is_active(pd) ? "With" : "Without");
->>>>>>> a6a0fa46
 		break;
 	case OSDP_CP_STATE_OFFLINE:
 		LOG_ERR("Offline; %s SC using SCBK%s %lx",
@@ -1299,7 +1276,6 @@
 			(ISSET_FLAG(pd, PD_FLAG_SC_USE_SCBKD)) ? "D" : "",
 			pd->flags);
 		pd->tstamp = osdp_millis_now();
-<<<<<<< HEAD
 		if (pd->wait_ms == 0) {
 			/* first, retry after ~512 msec */
 			pd->wait_ms = 1 << 9;
@@ -1321,9 +1297,6 @@
 				}
 			}
 		}
-=======
-		pd->wait_ms = OSDP_ONLINE_RETRY_WAIT_MAX_MS;
->>>>>>> a6a0fa46
 		sc_deactivate(pd);
 		notify_sc_status(pd);
 		LOG_ERR("Going offline for %d seconds; Was in '%s' state",
@@ -1571,15 +1544,9 @@
 
 	SET_CURRENT_PD(ctx, 0);
 
-<<<<<<< HEAD
-	LOG_PRINT("Setup complete; LibOSDP-%s %s NumPDs: %d Channels: %d",
-		  osdp_get_version(), osdp_get_source_info(), num_pd,
-		  ctx->num_channels);
-=======
 	LOG_PRINT("CP Setup complete; LibOSDP-%s %s NumPDs:%d Channels:%d",
 		  osdp_get_version(), osdp_get_source_info(),
 		  num_pd, ctx->num_channels);
->>>>>>> a6a0fa46
 
 	return ctx;
 error:
