/*
 * Copyright (c) 2019-2024 Siddharth Chandrasekaran <sidcha.dev@gmail.com>
 *
 * SPDX-License-Identifier: Apache-2.0
 */

#include <stdlib.h>

#include <utils/disjoint_set.h>

#include "osdp_common.h"
#include "osdp_file.h"
#include "osdp_diag.h"

#define CMD_POLL_LEN   1
#define CMD_LSTAT_LEN  1
#define CMD_ISTAT_LEN  1
#define CMD_OSTAT_LEN  1
#define CMD_RSTAT_LEN  1
#define CMD_ID_LEN     2
#define CMD_CAP_LEN    2
#define CMD_DIAG_LEN   2
#define CMD_OUT_LEN    5
#define CMD_LED_LEN    15
#define CMD_BUZ_LEN    6
#define CMD_TEXT_LEN   7 /* variable length command */
#define CMD_COMSET_LEN 6
#define CMD_KEYSET_LEN 19
#define CMD_CHLNG_LEN  9
#define CMD_SCRYPT_LEN 17
#define CMD_MFG_LEN    4 /* variable length command */

#define REPLY_ACK_DATA_LEN             0
#define REPLY_PDID_DATA_LEN            12
#define REPLY_PDCAP_ENTITY_LEN         3
#define REPLY_LSTATR_DATA_LEN          2
#define REPLY_RSTATR_DATA_LEN          1
#define REPLY_COM_DATA_LEN             5
#define REPLY_NAK_DATA_LEN             1
#define REPLY_CCRYPT_DATA_LEN          32
#define REPLY_RMAC_I_DATA_LEN          16
#define REPLY_KEYPAD_DATA_LEN          2   /* variable length command */
#define REPLY_RAW_DATA_LEN             4   /* variable length command */
#define REPLY_FMT_DATA_LEN     		   3 /* variable length command */
#define REPLY_BUSY_DATA_LEN            0
#define REPLY_MFGREP_LEN               4   /* variable length command */

enum osdp_cp_error_e {
	OSDP_CP_ERR_NONE = 0,
	OSDP_CP_ERR_GENERIC = -1,
	OSDP_CP_ERR_NO_DATA = -2,
	OSDP_CP_ERR_RETRY_CMD = -3,
	OSDP_CP_ERR_CAN_YIELD = -4,
	OSDP_CP_ERR_INPROG = -5,
	OSDP_CP_ERR_UNKNOWN = -6,
};

struct cp_cmd_node {
	queue_node_t node;
	struct osdp_cmd object;
};

static int cp_cmd_queue_init(struct osdp_pd *pd)
{
	if (slab_init(&pd->app_data.slab, sizeof(struct cp_cmd_node),
		      pd->app_data.slab_blob,
		      sizeof(pd->app_data.slab_blob)) < 0) {
		LOG_ERR("Failed to initialize command slab");
		return -1;
	}
	queue_init(&pd->cmd_queue);
	return 0;
}

static struct osdp_cmd *cp_cmd_alloc(struct osdp_pd *pd)
{
	struct cp_cmd_node *n = NULL;

	if (slab_alloc(&pd->app_data.slab, (void **)&n)) {
		LOG_ERR("Command slab allocation failed");
		return NULL;
	}
	memset(&n->object, 0, sizeof(n->object));
	return &n->object;
}

static void cp_cmd_free(struct osdp_pd *pd, struct osdp_cmd *cmd)
{
	struct cp_cmd_node *n;

	n = CONTAINER_OF(cmd, struct cp_cmd_node, object);
	slab_free(&pd->app_data.slab, n);
}

static void cp_cmd_enqueue(struct osdp_pd *pd, struct osdp_cmd *cmd)
{
	struct cp_cmd_node *n;

	n = CONTAINER_OF(cmd, struct cp_cmd_node, object);
	queue_enqueue(&pd->cmd_queue, &n->node);
}

static int cp_cmd_dequeue(struct osdp_pd *pd, struct osdp_cmd **cmd)
{
	struct cp_cmd_node *n;
	queue_node_t *node;

	if (queue_dequeue(&pd->cmd_queue, &node)) {
		return -1;
	}
	n = CONTAINER_OF(node, struct cp_cmd_node, node);
	*cmd = &n->object;
	return 0;
}

static int cp_channel_acquire(struct osdp_pd *pd, int *owner)
{
	int i;
	struct osdp *ctx = pd_to_osdp(pd);

	if (ctx->channel_lock[pd->idx] == pd->channel.id) {
		return 0; /* already acquired! by current PD */
	}
	assert(ctx->channel_lock[pd->idx] == 0);
	for (i = 0; i < NUM_PD(ctx); i++) {
		if (ctx->channel_lock[i] == pd->channel.id) {
			/* some other PD has locked this channel */
			if (owner != NULL) {
				*owner = i;
			}
			return -1;
		}
	}
	ctx->channel_lock[pd->idx] = pd->channel.id;

	return 0;
}

static int cp_channel_release(struct osdp_pd *pd)
{
	struct osdp *ctx = pd_to_osdp(pd);

	if (ctx->channel_lock[pd->idx] != pd->channel.id) {
		LOG_ERR("Attempt to release another PD's channel lock");
		return -1;
	}
	ctx->channel_lock[pd->idx] = 0;

	return 0;
}

static const char *cp_get_cap_name(int cap)
{
	if (cap <= OSDP_PD_CAP_UNUSED || cap >= OSDP_PD_CAP_SENTINEL) {
		return NULL;
	}
	const char *cap_name[] = {
		[OSDP_PD_CAP_CONTACT_STATUS_MONITORING] =
			"ContactStatusMonitoring",
		[OSDP_PD_CAP_OUTPUT_CONTROL] = "OutputControl",
		[OSDP_PD_CAP_CARD_DATA_FORMAT] = "CardDataFormat",
		[OSDP_PD_CAP_READER_LED_CONTROL] = "LEDControl",
		[OSDP_PD_CAP_READER_AUDIBLE_OUTPUT] = "AudibleControl",
		[OSDP_PD_CAP_READER_TEXT_OUTPUT] = "TextOutput",
		[OSDP_PD_CAP_TIME_KEEPING] = "TimeKeeping",
		[OSDP_PD_CAP_CHECK_CHARACTER_SUPPORT] = "CheckCharacter",
		[OSDP_PD_CAP_COMMUNICATION_SECURITY] = "CommunicationSecurity",
		[OSDP_PD_CAP_RECEIVE_BUFFERSIZE] = "ReceiveBufferSize",
		[OSDP_PD_CAP_LARGEST_COMBINED_MESSAGE_SIZE] =
			"CombinedMessageSize",
		[OSDP_PD_CAP_SMART_CARD_SUPPORT] = "SmartCard",
		[OSDP_PD_CAP_READERS] = "Reader",
		[OSDP_PD_CAP_BIOMETRICS] = "Biometric",
		[OSDP_PD_CAP_SECURE_PIN_ENTRY] = "SecurePinEntry",
		[OSDP_PD_CAP_OSDP_VERSION] = "OsdpVersion",
	};
	return cap_name[cap];
}

static inline void assert_buf_len(int need, int have)
{
	__ASSERT(need < have, "OOM at build command: need:%d have:%d", need,
		 have);
}

static int cp_build_command(struct osdp_pd *pd, uint8_t *buf, int max_len)
{
	struct osdp_cmd *cmd = NULL;
	int ret, len = 0;
	int data_off = osdp_phy_packet_get_data_offset(pd, buf);
	uint8_t *smb = osdp_phy_packet_get_smb(pd, buf);

	buf += data_off;
	max_len -= data_off;
	if (max_len <= 0) {
		return OSDP_CP_ERR_GENERIC;
	}

	switch (pd->cmd_id) {
	case CMD_POLL:
		assert_buf_len(CMD_POLL_LEN, max_len);
		buf[len++] = pd->cmd_id;
		break;
	case CMD_LSTAT:
		assert_buf_len(CMD_LSTAT_LEN, max_len);
		buf[len++] = pd->cmd_id;
		break;
	case CMD_ISTAT:
		assert_buf_len(CMD_ISTAT_LEN, max_len);
		buf[len++] = pd->cmd_id;
		break;
	case CMD_OSTAT:
		assert_buf_len(CMD_OSTAT_LEN, max_len);
		buf[len++] = pd->cmd_id;
		break;
	case CMD_RSTAT:
		assert_buf_len(CMD_RSTAT_LEN, max_len);
		buf[len++] = pd->cmd_id;
		break;
	case CMD_ID:
		assert_buf_len(CMD_ID_LEN, max_len);
		buf[len++] = pd->cmd_id;
		buf[len++] = 0x00;
		break;
	case CMD_CAP:
		assert_buf_len(CMD_CAP_LEN, max_len);
		buf[len++] = pd->cmd_id;
		buf[len++] = 0x00;
		break;
	case CMD_OUT:
		assert_buf_len(CMD_OUT_LEN, max_len);
		cmd = (struct osdp_cmd *)pd->ephemeral_data;
		buf[len++] = pd->cmd_id;
		buf[len++] = cmd->output.output_no;
		buf[len++] = cmd->output.control_code;
		buf[len++] = BYTE_0(cmd->output.timer_count);
		buf[len++] = BYTE_1(cmd->output.timer_count);
		break;
	case CMD_LED:
		assert_buf_len(CMD_LED_LEN, max_len);
		cmd = (struct osdp_cmd *)pd->ephemeral_data;
		buf[len++] = pd->cmd_id;
		buf[len++] = cmd->led.reader;
		buf[len++] = cmd->led.led_number;

		buf[len++] = cmd->led.temporary.control_code;
		buf[len++] = cmd->led.temporary.on_count;
		buf[len++] = cmd->led.temporary.off_count;
		buf[len++] = cmd->led.temporary.on_color;
		buf[len++] = cmd->led.temporary.off_color;
		buf[len++] = BYTE_0(cmd->led.temporary.timer_count);
		buf[len++] = BYTE_1(cmd->led.temporary.timer_count);

		buf[len++] = cmd->led.permanent.control_code;
		buf[len++] = cmd->led.permanent.on_count;
		buf[len++] = cmd->led.permanent.off_count;
		buf[len++] = cmd->led.permanent.on_color;
		buf[len++] = cmd->led.permanent.off_color;
		break;
	case CMD_BUZ:
		assert_buf_len(CMD_BUZ_LEN, max_len);
		cmd = (struct osdp_cmd *)pd->ephemeral_data;
		buf[len++] = pd->cmd_id;
		buf[len++] = cmd->buzzer.reader;
		buf[len++] = cmd->buzzer.control_code;
		buf[len++] = cmd->buzzer.on_count;
		buf[len++] = cmd->buzzer.off_count;
		buf[len++] = cmd->buzzer.rep_count;
		break;
	case CMD_TEXT:
		cmd = (struct osdp_cmd *)pd->ephemeral_data;
		assert_buf_len(CMD_TEXT_LEN + cmd->text.length, max_len);
		buf[len++] = pd->cmd_id;
		buf[len++] = cmd->text.reader;
		buf[len++] = cmd->text.control_code;
		buf[len++] = cmd->text.temp_time;
		buf[len++] = cmd->text.offset_row;
		buf[len++] = cmd->text.offset_col;
		buf[len++] = cmd->text.length;
		memcpy(buf + len, cmd->text.data, cmd->text.length);
		len += cmd->text.length;
		break;
	case CMD_COMSET:
		assert_buf_len(CMD_COMSET_LEN, max_len);
		cmd = (struct osdp_cmd *)pd->ephemeral_data;
		buf[len++] = pd->cmd_id;
		buf[len++] = cmd->comset.address;
		buf[len++] = BYTE_0(cmd->comset.baud_rate);
		buf[len++] = BYTE_1(cmd->comset.baud_rate);
		buf[len++] = BYTE_2(cmd->comset.baud_rate);
		buf[len++] = BYTE_3(cmd->comset.baud_rate);
		break;
	case CMD_MFG:
		cmd = (struct osdp_cmd *)pd->ephemeral_data;
		assert_buf_len(CMD_MFG_LEN + cmd->mfg.length, max_len);
		if (cmd->mfg.length > OSDP_CMD_MFG_MAX_DATALEN) {
			LOG_ERR("Invalid MFG data length (%d)",
				cmd->mfg.length);
			return OSDP_CP_ERR_GENERIC;
		}
		buf[len++] = pd->cmd_id;
		buf[len++] = BYTE_0(cmd->mfg.vendor_code);
		buf[len++] = BYTE_1(cmd->mfg.vendor_code);
		buf[len++] = BYTE_2(cmd->mfg.vendor_code);
		buf[len++] = cmd->mfg.command;
		memcpy(buf + len, cmd->mfg.data, cmd->mfg.length);
		len += cmd->mfg.length;
		break;
	case CMD_ACURXSIZE:
		buf[len++] = pd->cmd_id;
		buf[len++] = BYTE_0(OSDP_PACKET_BUF_SIZE);
		buf[len++] = BYTE_1(OSDP_PACKET_BUF_SIZE);
		break;
	case CMD_KEEPACTIVE:
		buf[len++] = pd->cmd_id;
		buf[len++] = BYTE_0(0); // keepalive in ms time LSB
		buf[len++] = BYTE_1(0); // keepalive in ms time MSB
		break;
	case CMD_ABORT:
		buf[len++] = pd->cmd_id;
		break;
	case CMD_FILETRANSFER:
		ret = osdp_file_cmd_tx_build(pd, buf + len + 1, max_len);
		if (ret <= 0) {
			/* (Only) Abort file transfer on failures */
			buf[len++] = CMD_ABORT;
			break;
		}
		buf[len++] = pd->cmd_id;
		len += ret;
		break;
	case CMD_KEYSET:
		if (!sc_is_active(pd)) {
			LOG_ERR("Cannot perform KEYSET without SC!");
			return OSDP_CP_ERR_GENERIC;
		}
		cmd = (struct osdp_cmd *)pd->ephemeral_data;
		assert_buf_len(CMD_KEYSET_LEN, max_len);
		if (cmd->keyset.length != 16) {
			LOG_ERR("Invalid key length");
			return OSDP_CP_ERR_GENERIC;
		}
		buf[len++] = pd->cmd_id;
		buf[len++] = 1; /* key type (1: SCBK) */
		buf[len++] = 16; /* key length in bytes */
		if (cmd->keyset.type == 1) { /* SCBK */
			memcpy(buf + len, cmd->keyset.data, 16);
		} else if (cmd->keyset.type == 0) { /* master_key */
			osdp_compute_scbk(pd, cmd->keyset.data, buf + len);
		} else {
			LOG_ERR("Unknown key type (%d)", cmd->keyset.type);
			return -1;
		}
		len += 16;
		break;
	case CMD_CHLNG:
		assert_buf_len(CMD_CHLNG_LEN, max_len);
		if (smb == NULL) {
			LOG_ERR("Invalid secure message block!");
			return OSDP_CP_ERR_GENERIC;
		}
		smb[0] = 3; /* length */
		smb[1] = SCS_11; /* type */
		smb[2] = ISSET_FLAG(pd, PD_FLAG_SC_USE_SCBKD) ? 0 : 1;
		buf[len++] = pd->cmd_id;
		memcpy(buf + len, pd->sc.cp_random, 8);
		len += 8;
		break;
	case CMD_SCRYPT:
		assert_buf_len(CMD_SCRYPT_LEN, max_len);
		if (smb == NULL) {
			LOG_ERR("Invalid secure message block!");
			return OSDP_CP_ERR_GENERIC;
		}
		osdp_compute_cp_cryptogram(pd);
		smb[0] = 3; /* length */
		smb[1] = SCS_13; /* type */
		smb[2] = ISSET_FLAG(pd, PD_FLAG_SC_USE_SCBKD) ? 0 : 1;
		buf[len++] = pd->cmd_id;
		memcpy(buf + len, pd->sc.cp_cryptogram, 16);
		len += 16;
		break;
	default:
		LOG_ERR("Unknown/Unsupported CMD: %s(%02x)",
			osdp_cmd_name(pd->cmd_id), pd->cmd_id);
		return OSDP_CP_ERR_GENERIC;
	}

	if (smb && (smb[1] > SCS_14) && sc_is_active(pd)) {
		/**
		 * When SC active and current cmd is not a handshake (<= SCS_14)
		 * then we must set SCS type to 17 if this message has data
		 * bytes and 15 otherwise.
		 */
		smb[0] = 2;
		smb[1] = (len > 1) ? SCS_17 : SCS_15;
	}

	return len;
}

static int cp_decode_response(struct osdp_pd *pd, uint8_t *buf, int len)
{
	uint32_t temp32;
	int i, ret = OSDP_CP_ERR_GENERIC, pos = 0, t1, t2;
	struct osdp_event event;

	pd->reply_id = buf[pos++];
	len--; /* consume reply id from the head */

	switch (pd->reply_id) {
	case REPLY_ACK:
		if (len != REPLY_ACK_DATA_LEN) {
			break;
		}
		ret = OSDP_CP_ERR_NONE;
		break;
	case REPLY_NAK:
		if (len != REPLY_NAK_DATA_LEN) {
			break;
		}
		LOG_WRN("PD replied with NAK(%d) for CMD: %s(%02x)", buf[pos],
			osdp_cmd_name(pd->cmd_id), pd->cmd_id);
		ret = OSDP_CP_ERR_NONE;
		break;
	case REPLY_PDID:
		if (len != REPLY_PDID_DATA_LEN) {
			break;
		}
		pd->id.vendor_code = buf[pos++];
		pd->id.vendor_code |= buf[pos++] << 8;
		pd->id.vendor_code |= buf[pos++] << 16;

		pd->id.model = buf[pos++];
		pd->id.version = buf[pos++];

		pd->id.serial_number = buf[pos++];
		pd->id.serial_number |= buf[pos++] << 8;
		pd->id.serial_number |= buf[pos++] << 16;
		pd->id.serial_number |= buf[pos++] << 24;

		pd->id.firmware_version = buf[pos++] << 16;
		pd->id.firmware_version |= buf[pos++] << 8;
		pd->id.firmware_version |= buf[pos++];
		ret = OSDP_CP_ERR_NONE;
		break;
	case REPLY_PDCAP:
		if ((len % REPLY_PDCAP_ENTITY_LEN) != 0) {
			LOG_ERR("PDCAP response length is not a multiple of 3");
			return OSDP_CP_ERR_GENERIC;
		}
		while (pos < len) {
			t1 = buf[pos++]; /* func_code */
			if (t1 >= OSDP_PD_CAP_SENTINEL) {
				break;
			}
			pd->cap[t1].function_code = t1;
			pd->cap[t1].compliance_level = buf[pos++];
			pd->cap[t1].num_items = buf[pos++];
			LOG_DBG("Reports capability '%s' (%d/%d)",
				cp_get_cap_name(pd->cap[t1].function_code),
				pd->cap[t1].compliance_level,
				pd->cap[t1].num_items);
		}

		/* Get peer RX buffer size */
		t1 = OSDP_PD_CAP_RECEIVE_BUFFERSIZE;
		if (pd->cap[t1].function_code == t1) {
			pd->peer_rx_size = pd->cap[t1].compliance_level;
			pd->peer_rx_size |= pd->cap[t1].num_items << 8;
		}

		/* post-capabilities hooks */
		t2 = OSDP_PD_CAP_COMMUNICATION_SECURITY;
		if (pd->cap[t2].compliance_level & 0x01) {
			SET_FLAG(pd, PD_FLAG_SC_CAPABLE);
		} else {
			CLEAR_FLAG(pd, PD_FLAG_SC_CAPABLE);
		}
		ret = OSDP_CP_ERR_NONE;
		break;
	case REPLY_OSTATR: {
		uint32_t status_mask = 0;
		int cap_num = OSDP_PD_CAP_OUTPUT_CONTROL;

		if (len != pd->cap[cap_num].num_items || len > 32) {
			LOG_ERR("Invalid output status report length %d", len);
			return OSDP_CP_ERR_GENERIC;
		}
		for (i = 0; i < len; i++) {
			status_mask |= !!buf[pos++] << i;
		}
		event.type = OSDP_EVENT_STATUS;
		event.status.type = OSDP_STATUS_REPORT_OUTPUT;
		event.status.nr_entries = len;
		event.status.mask = status_mask;
		memcpy(pd->ephemeral_data, &event, sizeof(event));
		make_request(pd, CP_REQ_EVENT_SEND);
		ret = OSDP_CP_ERR_NONE;
		break;
	}
	case REPLY_ISTATR: {
		uint32_t status_mask = 0;
		int cap_num = OSDP_PD_CAP_CONTACT_STATUS_MONITORING;

		if (len != pd->cap[cap_num].num_items || len > 32) {
			LOG_ERR("Invalid input status report length %d", len);
			return OSDP_CP_ERR_GENERIC;
		}
		for (i = 0; i < len; i++) {
			status_mask |= !!buf[pos++] << i;
		}
		event.type = OSDP_EVENT_STATUS;
		event.status.type = OSDP_STATUS_REPORT_INPUT;
		event.status.nr_entries = len;
		event.status.mask = status_mask;
		memcpy(pd->ephemeral_data, &event, sizeof(event));
		make_request(pd, CP_REQ_EVENT_SEND);
		ret = OSDP_CP_ERR_NONE;
		break;
	}
	case REPLY_LSTATR:
		if (len != REPLY_LSTATR_DATA_LEN) {
			break;
		}
		event.type = OSDP_EVENT_STATUS;
		event.status.type = OSDP_STATUS_REPORT_LOCAL;
		event.status.nr_entries = 2;
		event.status.mask = !!buf[pos++];
		event.status.mask |= !!buf[pos++] << 1;
		memcpy(pd->ephemeral_data, &event, sizeof(event));
		make_request(pd, CP_REQ_EVENT_SEND);
		ret = OSDP_CP_ERR_NONE;
		break;
	case REPLY_RSTATR:
		if (len != REPLY_RSTATR_DATA_LEN) {
			break;
		}
		event.type = OSDP_EVENT_STATUS;
		event.status.type = OSDP_STATUS_REPORT_REMOTE;
		event.status.nr_entries = 1;
		event.status.mask = !!buf[pos++];
		memcpy(pd->ephemeral_data, &event, sizeof(event));
		make_request(pd, CP_REQ_EVENT_SEND);
		ret = OSDP_CP_ERR_NONE;
		break;
	case REPLY_COM:
		if (len != REPLY_COM_DATA_LEN) {
			break;
		}
		t1 = buf[pos++];
		temp32 = buf[pos++];
		temp32 |= buf[pos++] << 8;
		temp32 |= buf[pos++] << 16;
		temp32 |= buf[pos++] << 24;
		LOG_INF("COMSET responded with ID:%d Baud:%d", t1, temp32);
		pd->address = t1;
		pd->baud_rate = temp32;
		ret = OSDP_CP_ERR_NONE;
		break;
	case REPLY_KEYPAD:
		if (len < REPLY_KEYPAD_DATA_LEN) {
			break;
		}
		event.type = OSDP_EVENT_KEYPRESS;
		event.keypress.reader_no = buf[pos++];
		event.keypress.length = buf[pos++];
		if ((len - REPLY_KEYPAD_DATA_LEN) != event.keypress.length) {
			break;
		}
		memcpy(event.keypress.data, buf + pos, event.keypress.length);
		memcpy(pd->ephemeral_data, &event, sizeof(event));
		make_request(pd, CP_REQ_EVENT_SEND);
		ret = OSDP_CP_ERR_NONE;
		break;
	case REPLY_RAW:
		if (len < REPLY_RAW_DATA_LEN) {
			break;
		}
		event.type = OSDP_EVENT_CARDREAD;
		event.cardread.reader_no = buf[pos++];
		event.cardread.format = buf[pos++];
		event.cardread.length = buf[pos++]; /* bits LSB */
		event.cardread.length |= buf[pos++] << 8; /* bits MSB */
		event.cardread.direction = 0; /* un-specified */
		t1 = (event.cardread.length + 7) / 8; /* len: bytes */
		if (t1 != (len - REPLY_RAW_DATA_LEN)) {
			break;
		}
		memcpy(event.cardread.data, buf + pos, t1);
		memcpy(pd->ephemeral_data, &event, sizeof(event));
		make_request(pd, CP_REQ_EVENT_SEND);
		ret = OSDP_CP_ERR_NONE;
		break;
	case REPLY_FMT:
		if (len < REPLY_FMT_DATA_LEN) {
			break;
		}
		// event.type = OSDP_EVENT_CARDREAD;
		event.type = OSDP_EVENT_QR_CODE;
		// TODO: Modify the data, as according to HCB osdp_FMT process
		event.cardread.reader_no = buf[pos++];
		event.cardread.direction = buf[pos++];
		event.cardread.length = buf[pos++];
		event.cardread.format = OSDP_CARD_FMT_ASCII;
		if (event.cardread.length != (len - REPLY_FMT_DATA_LEN) ||
		    event.cardread.length > OSDP_EVENT_CARDREAD_MAX_DATALEN) {
			break;
		}
		memcpy(event.cardread.data, buf + pos, event.cardread.length);
		memcpy(pd->ephemeral_data, &event, sizeof(event));
		make_request(pd, CP_REQ_EVENT_SEND);
		ret = OSDP_CP_ERR_NONE;
		break;
	case REPLY_BUSY:
		/* PD busy; signal upper layer to retry command */
		if (len != REPLY_BUSY_DATA_LEN) {
			break;
		}
		ret = OSDP_CP_ERR_RETRY_CMD;
		break;
	case REPLY_MFGREP:
		if (len < REPLY_MFGREP_LEN) {
			break;
		}
		event.type = OSDP_EVENT_MFGREP;
		event.mfgrep.vendor_code = buf[pos++];
		event.mfgrep.vendor_code |= buf[pos++] << 8;
		event.mfgrep.vendor_code |= buf[pos++] << 16;
		event.mfgrep.command = buf[pos++];
		event.mfgrep.length = len - REPLY_MFGREP_LEN;
		if (event.mfgrep.length > OSDP_EVENT_MFGREP_MAX_DATALEN) {
			break;
		}
		memcpy(event.mfgrep.data, buf + pos, event.mfgrep.length);
		memcpy(pd->ephemeral_data, &event, sizeof(event));
		make_request(pd, CP_REQ_EVENT_SEND);
		ret = OSDP_CP_ERR_NONE;
		break;
	case REPLY_FTSTAT:
		ret = osdp_file_cmd_stat_decode(pd, buf + pos, len);
		break;
	case REPLY_CCRYPT:
		if (sc_is_active(pd) || pd->cmd_id != CMD_CHLNG) {
			LOG_EM("Out of order REPLY_CCRYPT; has PD gone rogue?");
			break;
		}
		if (len != REPLY_CCRYPT_DATA_LEN) {
			break;
		}
		memcpy(pd->sc.pd_client_uid, buf + pos, 8);
		memcpy(pd->sc.pd_random, buf + pos + 8, 8);
		memcpy(pd->sc.pd_cryptogram, buf + pos + 16, 16);
		pos += 32;
		osdp_compute_session_keys(pd);
		if (osdp_verify_pd_cryptogram(pd) != 0) {
			LOG_ERR("Failed to verify PD cryptogram");
			return OSDP_CP_ERR_GENERIC;
		}
		ret = OSDP_CP_ERR_NONE;
		break;
	case REPLY_RMAC_I:
		if (sc_is_active(pd) || pd->cmd_id != CMD_SCRYPT) {
			LOG_EM("Out of order REPLY_RMAC_I; has PD gone rogue?");
			break;
		}
		if (len != REPLY_RMAC_I_DATA_LEN) {
			break;
		}
		memcpy(pd->sc.r_mac, buf + pos, 16);
		ret = OSDP_CP_ERR_NONE;
		break;
	default:
		LOG_WRN("Unknown reply %s(%02x)", osdp_reply_name(pd->reply_id),
			pd->reply_id);
		return OSDP_CP_ERR_UNKNOWN;
	}

	if (ret != OSDP_CP_ERR_NONE) {
		LOG_ERR("Failed to decode REPLY: %s(%02x) for CMD: %s(%02x)",
			osdp_reply_name(pd->reply_id), pd->reply_id,
			osdp_cmd_name(pd->cmd_id), pd->cmd_id);
	}

	if (pd->cmd_id != CMD_POLL) {
		LOG_DBG("CMD: %s(%02x) REPLY: %s(%02x)",
			osdp_cmd_name(pd->cmd_id), pd->cmd_id,
			osdp_reply_name(pd->reply_id), pd->reply_id);
	}

	return ret;
}

static void do_event_callback(struct osdp_pd *pd)
{
	struct osdp *ctx = pd_to_osdp(pd);

	if (ctx->event_callback) {
		ctx->event_callback(ctx->event_callback_arg, pd->idx,
				    (struct osdp_event *)pd->ephemeral_data);
	}
}

static int cp_build_and_send_packet(struct osdp_pd *pd)
{
	int ret, packet_buf_size = get_tx_buf_size(pd);

	/* init packet buf with header */
	ret = osdp_phy_packet_init(pd, pd->packet_buf, packet_buf_size);
	if (ret < 0) {
		return OSDP_CP_ERR_GENERIC;
	}
	pd->packet_buf_len = ret;

	/* fill command data */
	ret = cp_build_command(pd, pd->packet_buf, packet_buf_size);
	if (ret < 0) {
		return OSDP_CP_ERR_GENERIC;
	}
	pd->packet_buf_len += ret;

	ret = osdp_phy_send_packet(pd, pd->packet_buf, pd->packet_buf_len,
				   packet_buf_size);
	if (ret < 0) {
		return OSDP_CP_ERR_GENERIC;
	}

	return OSDP_CP_ERR_NONE;
}

static int cp_process_reply(struct osdp_pd *pd)
{
	uint8_t *buf;
	int err, len;

	err = osdp_phy_check_packet(pd);

	/* Translate phy error codes to CP errors */
	switch (err) {
	case OSDP_ERR_PKT_NONE:
		break;
	case OSDP_ERR_PKT_WAIT:
	case OSDP_ERR_PKT_NO_DATA:
		return OSDP_CP_ERR_NO_DATA;
	case OSDP_ERR_PKT_BUSY:
		return OSDP_CP_ERR_RETRY_CMD;
	case OSDP_ERR_PKT_NACK:
		/* CP cannot do anything about an invalid reply from a PD. So it
		 * just default to going offline and retrying after a while. The
		 * reason for this failure was probably better logged by lower
		 * layers so we can treat it as a generic failure.
		 */
		__fallthrough;
	default:
		return OSDP_CP_ERR_GENERIC;
	}

	/* Valid OSDP packet in buffer */
	len = osdp_phy_decode_packet(pd, &buf);
	if (len <= 0) {
		return OSDP_CP_ERR_GENERIC;
	}

	return cp_decode_response(pd, buf, len);
}

static inline bool cp_sc_should_retry(struct osdp_pd *pd)
{
	return (sc_is_capable(pd) && !sc_is_active(pd) &&
		osdp_millis_since(pd->sc_tstamp) > OSDP_PD_SC_RETRY_MS);
}

static int cp_translate_cmd(struct osdp_pd *pd, struct osdp_cmd *cmd)
{
	/* Make a local copy of osdp_cmd command to be used later */
	memcpy(pd->ephemeral_data, cmd, sizeof(struct osdp_cmd));
	cmd = (struct osdp_cmd *)pd->ephemeral_data;

	switch (cmd->id) {
	case OSDP_CMD_OUTPUT:
		return CMD_OUT;
	case OSDP_CMD_LED:
		return CMD_LED;
	case OSDP_CMD_BUZZER:
		return CMD_BUZ;
	case OSDP_CMD_TEXT:
		return CMD_TEXT;
	case OSDP_CMD_COMSET:
		return CMD_COMSET;
	case OSDP_CMD_MFG:
		return CMD_MFG;
	case OSDP_CMD_STATUS:
		switch (cmd->status.type) {
		case OSDP_STATUS_REPORT_INPUT:
			return CMD_ISTAT;
		case OSDP_STATUS_REPORT_OUTPUT:
			return CMD_OSTAT;
		case OSDP_STATUS_REPORT_LOCAL:
			return CMD_LSTAT;
		case OSDP_STATUS_REPORT_REMOTE:
			return CMD_RSTAT;
		default:
			return -1;
		}
	case OSDP_CMD_KEYSET:
		if (cmd->keyset.type != 1 || !sc_is_active(pd)) {
			return -1;
		} else {
			return CMD_KEYSET;
		}
	case OSDP_CMD_FILE_TX:
		/**
		 * This external command is handled as multiple command from
		 * osdp_file.c and it maintains it's own state. This means we
		 * should never reach here unless something is wrong.
		 */
		__fallthrough;
	default:
		BUG();
	}

	return -1;
}

static void fill_local_keyset_cmd(struct osdp_pd *pd)
{
	struct osdp_cmd *cmd = (struct osdp_cmd *)pd->ephemeral_data;
	uint8_t blank_scbk[16];

	cmd->id = OSDP_CMD_KEYSET;
	cmd->keyset.type = 1;
	cmd->keyset.length = sizeof(pd->sc.scbk);

	memset(blank_scbk, OSDP_SC_BLANK_KEY, sizeof(blank_scbk));

	/* to calculate the SCBK */
	if (memcmp(pd->sc.scbk, blank_scbk, sizeof(pd->sc.scbk)) == 0) {		
		if (pd->sc_get_master_key != NULL) {
			/* reuse blank_scbk */			
			pd->sc_get_master_key(blank_scbk);
			osdp_compute_scbk(pd, blank_scbk, pd->sc.scbk);
			/* later scbk */
			memcpy(cmd->keyset.data, pd->sc.scbk, 16);
		} else
			memcpy(cmd->keyset.data, pd->sc.scbk,
			       sizeof(pd->sc.scbk));
	} else {
		memcpy(cmd->keyset.data, pd->sc.scbk, sizeof(pd->sc.scbk));
	}
}

static inline bool cp_phy_running(struct osdp_pd *pd)
{
	return (pd->phy_state == OSDP_CP_PHY_STATE_SEND_CMD ||
		pd->phy_state == OSDP_CP_PHY_STATE_REPLY_WAIT ||
		pd->phy_state == OSDP_CP_PHY_STATE_WAIT);
}

static inline bool cp_phy_kick(struct osdp_pd *pd)
{
	if (pd->phy_state == OSDP_CP_PHY_STATE_IDLE) {
		pd->phy_state = OSDP_CP_PHY_STATE_SEND_CMD;
		return true;
	}
	return false;
}

static int cp_phy_state_update(struct osdp_pd *pd)
{
	int rc, ret = OSDP_CP_ERR_CAN_YIELD;

	switch (pd->phy_state) {
	case OSDP_CP_PHY_STATE_DONE:
	case OSDP_CP_PHY_STATE_IDLE:
		ret = OSDP_CP_ERR_NONE;
		break;
	case OSDP_CP_PHY_STATE_ERR:
		ret = OSDP_CP_ERR_GENERIC;
		break;
	case OSDP_CP_PHY_STATE_WAIT:
		if (osdp_millis_since(pd->phy_tstamp) < pd->wait_ms) {
			return OSDP_CP_ERR_CAN_YIELD;
		}
		pd->phy_state = OSDP_CP_PHY_STATE_SEND_CMD;
		__fallthrough;
	case OSDP_CP_PHY_STATE_SEND_CMD:
		/* Check if we have any commands in the queue */
		if (cp_build_and_send_packet(pd)) {
			LOG_ERR("Failed to build/send packet for CMD: %s(%02x)",
				osdp_cmd_name(pd->cmd_id), pd->cmd_id);
			goto error;
		}
		ret = OSDP_CP_ERR_INPROG;
		osdp_phy_state_reset(pd, false);
		pd->reply_id = REPLY_INVALID;
		pd->phy_state = OSDP_CP_PHY_STATE_REPLY_WAIT;
		pd->phy_tstamp = osdp_millis_now();
		break;
	case OSDP_CP_PHY_STATE_REPLY_WAIT:
		rc = cp_process_reply(pd);
		if (rc == OSDP_CP_ERR_NONE) {
			pd->tstamp = osdp_millis_now();
			if (sc_is_active(pd)) {
				pd->sc_tstamp = osdp_millis_now();
			}
			pd->phy_state = OSDP_CP_PHY_STATE_DONE;
			return OSDP_CP_ERR_NONE;
		}
		if (rc == OSDP_CP_ERR_UNKNOWN && pd->cmd_id == CMD_POLL &&
		    ISSET_FLAG(pd, OSDP_FLAG_IGN_UNSOLICITED)) {
			if (sc_is_active(pd)) {
				pd->sc_tstamp = osdp_millis_now();
			}
			pd->phy_state = OSDP_CP_PHY_STATE_DONE;
			return OSDP_CP_ERR_NONE;
		}
		if (rc == OSDP_CP_ERR_GENERIC || rc == OSDP_CP_ERR_UNKNOWN) {
			goto error;
		}
		if (rc == OSDP_CP_ERR_RETRY_CMD) {
			pd->phy_tstamp = osdp_millis_now();
			pd->wait_ms = OSDP_CMD_RETRY_WAIT_MS;
			pd->phy_state = OSDP_CP_PHY_STATE_WAIT;
			return OSDP_CP_ERR_CAN_YIELD;
		}
		if (osdp_millis_since(pd->phy_tstamp) > OSDP_RESP_TOUT_MS) {
			if (pd->phy_retry_count < OSDP_CMD_MAX_RETRIES) {
				pd->wait_ms = OSDP_CMD_RETRY_WAIT_MS;
				pd->phy_state = OSDP_CP_PHY_STATE_WAIT;
				pd->phy_retry_count += 1;
				pd->phy_tstamp = osdp_millis_now();
				LOG_WRN("No response in 200ms; probing (%d)",
					pd->phy_retry_count);
				return OSDP_CP_ERR_CAN_YIELD;
			}
			LOG_ERR("Response timeout for CMD: %s(%02x)",
				osdp_cmd_name(pd->cmd_id), pd->cmd_id);
			goto error;
		}
		ret = OSDP_CP_ERR_INPROG;
		break;
	}

	return ret;
error:
	pd->phy_state = OSDP_CP_PHY_STATE_ERR;
	return OSDP_CP_ERR_GENERIC;
}

static const char *state_get_name(enum osdp_cp_state_e state)
{
	switch (state) {
	case OSDP_CP_STATE_INIT:
		return "ID-Request";
	case OSDP_CP_STATE_CAPDET:
		return "Cap-Detect";
	case OSDP_CP_STATE_SC_CHLNG:
		return "SC-Chlng";
	case OSDP_CP_STATE_SC_SCRYPT:
		return "SC-Scrypt";
	case OSDP_CP_STATE_SET_SCBK:
		return "SC-SetSCBK";
	case OSDP_CP_STATE_ONLINE:
		return "Online";
	case OSDP_CP_STATE_OFFLINE:
		return "Offline";
	default:
		BUG();
	}
}

static int cp_get_online_command(struct osdp_pd *pd)
{
	struct osdp_cmd *cmd;
	int ret;

	if (cp_cmd_dequeue(pd, &cmd) == 0) {
		ret = cp_translate_cmd(pd, cmd);
		cp_cmd_free(pd, cmd);
		return ret;
	}

	ret = osdp_file_tx_get_command(pd);
	if (ret != 0) {
		return ret;
	}

	if (osdp_millis_since(pd->tstamp) > OSDP_PD_POLL_TIMEOUT_MS) {
		pd->tstamp = osdp_millis_now();
		return CMD_POLL;
	}

	return -1;
}

static void notify_pd_status(struct osdp_pd *pd, bool is_online)
{
	struct osdp *ctx = pd_to_osdp(pd);
	struct osdp_event evt;

	if (!ctx->event_callback ||
	    !ISSET_FLAG(pd, OSDP_FLAG_ENABLE_NOTIFICATION)) {
		return;
	}

	evt.type = OSDP_EVENT_NOTIFICATION;
	evt.notif.type = OSDP_EVENT_NOTIFICATION_PD_STATUS;
	evt.notif.arg0 = is_online;
	ctx->event_callback(ctx->event_callback_arg, pd->idx, &evt);
}

static void notify_sc_status(struct osdp_pd *pd)
{
	struct osdp *ctx = pd_to_osdp(pd);
	struct osdp_event evt;

	if (!ctx->event_callback ||
	    !ISSET_FLAG(pd, OSDP_FLAG_ENABLE_NOTIFICATION)) {
		return;
	}

	evt.type = OSDP_EVENT_NOTIFICATION;
	evt.notif.type = OSDP_EVENT_NOTIFICATION_SC_STATUS;
	evt.notif.arg0 = sc_is_active(pd);
	evt.notif.arg1 = ISSET_FLAG(pd, PD_FLAG_SC_USE_SCBKD);
	ctx->event_callback(ctx->event_callback_arg, pd->idx, &evt);
}

static void cp_keyset_complete(struct osdp_pd *pd)
{
	struct osdp_cmd *cmd;

	if (!ISSET_FLAG(pd, PD_FLAG_SC_USE_SCBKD)) {
		cmd = (struct osdp_cmd *)pd->ephemeral_data;
		memcpy(pd->sc.scbk, cmd->keyset.data, 16);
	} else {
		CLEAR_FLAG(pd, PD_FLAG_SC_USE_SCBKD);
	}
	sc_deactivate(pd);
	notify_sc_status(pd);
	if (pd->state == OSDP_CP_STATE_ONLINE) {
		make_request(pd, CP_REQ_RESTART_SC);
		LOG_INF("SCBK set; restarting SC to verify new SCBK");
	}
}

static bool cp_check_online_response(struct osdp_pd *pd)
{
	/* Always allow an ACK from the PD; Also, the most common case */
	if (pd->reply_id == REPLY_ACK) {
		if (pd->cmd_id == CMD_KEYSET) {
			/**
			 * When we received an ACK for keyset (either in current
			 * SC session or in plaintext after PD discarded the SC
			 * in favour of the new SCBK), we need to call to commit
			 * the new key pd->sc.scbk and restart the SC.
			 */
			cp_keyset_complete(pd);
		}
		return true;
	}

	/* A NAK or no response is always an error */
	if (pd->reply_id == REPLY_NAK || pd->reply_id == REPLY_INVALID) {
		return false;
	}

	/* Check for known poll responses */
	if (pd->cmd_id == CMD_POLL) {
		if (pd->reply_id == REPLY_LSTATR ||
		    pd->reply_id == REPLY_ISTATR ||
		    pd->reply_id == REPLY_OSTATR ||
		    pd->reply_id == REPLY_RSTATR ||
		    pd->reply_id == REPLY_MFGREP || 
			pd->reply_id == REPLY_RAW ||
		    pd->reply_id == REPLY_FMT || 
			pd->reply_id == REPLY_KEYPAD) {
			return true;
		}
		return ISSET_FLAG(pd, OSDP_FLAG_IGN_UNSOLICITED);
	}

	/* Otherwise, we permit only expected responses */
	switch (pd->cmd_id) {
	case CMD_FILETRANSFER:
		return pd->reply_id == REPLY_FTSTAT;
	case CMD_COMSET:
		return pd->reply_id == REPLY_COM;
	case CMD_MFG:
		return pd->reply_id == REPLY_MFGREP;
	case CMD_LSTAT:
		return pd->reply_id == REPLY_LSTATR;
	case CMD_ISTAT:
		return pd->reply_id == REPLY_ISTATR;
	case CMD_OSTAT:
		return pd->reply_id == REPLY_OSTATR;
	case CMD_RSTAT:
		return pd->reply_id == REPLY_RSTATR;
	default:
		LOG_ERR("Unexpected respose: CMD: %s(%02x) REPLY: %s(%02x)",
			osdp_cmd_name(pd->cmd_id), pd->cmd_id,
			osdp_reply_name(pd->reply_id), pd->reply_id);
		return false;
	}
}

static inline int state_get_cmd(struct osdp_pd *pd)
{
	enum osdp_cp_state_e state = pd->state;

	switch (state) {
	case OSDP_CP_STATE_INIT:
		return CMD_ID;
	case OSDP_CP_STATE_CAPDET:
		return CMD_CAP;
	case OSDP_CP_STATE_SC_CHLNG:
		return CMD_CHLNG;
	case OSDP_CP_STATE_SC_SCRYPT:
		return CMD_SCRYPT;
	case OSDP_CP_STATE_SET_SCBK:
		return CMD_KEYSET;
	case OSDP_CP_STATE_ONLINE:
		return cp_get_online_command(pd);
	default:
		return -1;
	}
}

static inline bool state_check_reply(struct osdp_pd *pd)
{
	enum osdp_cp_state_e state = pd->state;

	switch (state) {
	case OSDP_CP_STATE_INIT:
		return pd->reply_id == REPLY_PDID;
	case OSDP_CP_STATE_CAPDET:
		return pd->reply_id == REPLY_PDCAP;
	case OSDP_CP_STATE_SC_CHLNG:
		return pd->reply_id == REPLY_CCRYPT;
	case OSDP_CP_STATE_SC_SCRYPT:
		return pd->reply_id == REPLY_RMAC_I;
	case OSDP_CP_STATE_SET_SCBK:
		return pd->reply_id == REPLY_ACK;
	case OSDP_CP_STATE_ONLINE:
		return cp_check_online_response(pd);
	default:
		return false;
	}
}

static enum osdp_cp_state_e get_next_ok_state(struct osdp_pd *pd)
{
	uint8_t blank_scbk[16];
	enum osdp_cp_state_e state = pd->state;

	switch (state) {
	case OSDP_CP_STATE_INIT:
		return OSDP_CP_STATE_CAPDET;
	case OSDP_CP_STATE_CAPDET:
		if (sc_is_capable(pd)) {
			memset(blank_scbk, OSDP_SC_BLANK_KEY, 16);
			if (memcmp(pd->sc.scbk, blank_scbk, 16) == 0)
				SET_FLAG(pd, PD_FLAG_SC_USE_SCBKD);
			else
				CLEAR_FLAG(pd, PD_FLAG_SC_USE_SCBKD);
			
			return OSDP_CP_STATE_SC_CHLNG;
		}
		if (is_enforce_secure(pd)) {
			LOG_INF("SC disabled/incapable; Set PD offline "
				"due to ENFORCE_SECURE");
			return OSDP_CP_STATE_OFFLINE;
		}
		return OSDP_CP_STATE_ONLINE;
	case OSDP_CP_STATE_SC_CHLNG:
		return OSDP_CP_STATE_SC_SCRYPT;
	case OSDP_CP_STATE_SC_SCRYPT:
		sc_activate(pd);
		notify_sc_status(pd);
		if (ISSET_FLAG(pd, PD_FLAG_SC_USE_SCBKD)) {
			LOG_WRN("SC active with SCBK-D. Set SCBK");
			fill_local_keyset_cmd(pd);
			return OSDP_CP_STATE_SET_SCBK;
		}
		return OSDP_CP_STATE_ONLINE;
	case OSDP_CP_STATE_SET_SCBK:
		cp_keyset_complete(pd);
		return OSDP_CP_STATE_SC_CHLNG;
	case OSDP_CP_STATE_ONLINE:
		if (cp_sc_should_retry(pd)) {
			LOG_INF("Attempting to restart SC after %d seconds",
				OSDP_PD_SC_RETRY_MS / 1000);
			return OSDP_CP_STATE_SC_CHLNG;
		}
		return OSDP_CP_STATE_ONLINE;
	case OSDP_CP_STATE_OFFLINE:
		if (osdp_millis_since(pd->tstamp) > pd->wait_ms) {
			return OSDP_CP_STATE_INIT;
		}
		return OSDP_CP_STATE_OFFLINE;
	default:
		BUG();
	}
}

static enum osdp_cp_state_e get_next_err_state(struct osdp_pd *pd)
{
	enum osdp_cp_state_e state = pd->state;

	switch (state) {
	case OSDP_CP_STATE_INIT:
		return OSDP_CP_STATE_OFFLINE;
	case OSDP_CP_STATE_CAPDET:
		return OSDP_CP_STATE_OFFLINE;
	case OSDP_CP_STATE_SC_CHLNG:
		if (is_enforce_secure(pd)) {
			LOG_ERR("CHLNG failed. Set PD offline due to "
				"ENFORCE_SECURE");
			return OSDP_CP_STATE_OFFLINE;
		}
		if (!ISSET_FLAG(pd, PD_FLAG_SC_USE_SCBKD)) {
			SET_FLAG(pd, PD_FLAG_SC_USE_SCBKD);
			LOG_WRN("SC Failed. Retry with SCBK-D");
			return OSDP_CP_STATE_SC_CHLNG;
		}
		CLEAR_FLAG(pd, PD_FLAG_SC_USE_SCBKD);
		/**
		 * SC setup failed; Update sc_tstamp so the next retry happens
		 * after OSDP_PD_SC_RETRY_MS.
		 */
		pd->sc_tstamp = osdp_millis_now();
		return OSDP_CP_STATE_ONLINE;
	case OSDP_CP_STATE_SC_SCRYPT:
		if (is_enforce_secure(pd)) {
			LOG_ERR("SCRYPT failed. Set PD offline due to "
				"ENFORCE_SECURE");
			return OSDP_CP_STATE_OFFLINE;
		}
		return OSDP_CP_STATE_ONLINE;
	case OSDP_CP_STATE_SET_SCBK:
		sc_deactivate(pd);
		notify_sc_status(pd);
		if (is_enforce_secure(pd) ||
		    ISSET_FLAG(pd, PD_FLAG_SC_USE_SCBKD)) {
			LOG_ERR("Failed to set SCBK; "
				"Set PD offline due to ENFORCE_SECURE");
			return OSDP_CP_STATE_OFFLINE;
		}
		return OSDP_CP_STATE_ONLINE;
	case OSDP_CP_STATE_ONLINE:
		return OSDP_CP_STATE_OFFLINE;
	case OSDP_CP_STATE_OFFLINE:
		return OSDP_CP_STATE_OFFLINE;
	default:
		BUG();
	}
}

static inline enum osdp_cp_state_e get_next_state(struct osdp_pd *pd, int err)
{
	return (err == 0) ? get_next_ok_state(pd) : get_next_err_state(pd);
}

static void cp_state_change(struct osdp_pd *pd, enum osdp_cp_state_e next)
{
	enum osdp_cp_state_e cur = pd->state;

	switch (next) {
	case OSDP_CP_STATE_INIT:
		osdp_phy_state_reset(pd, true);
		break;
	case OSDP_CP_STATE_ONLINE:
		LOG_INF("Online; %s SC", sc_is_active(pd) ? "With" : "Without");
		if (ISSET_FLAG(pd, PD_FLAG_ONLINE) == 0) {
			SET_FLAG(pd, PD_FLAG_ONLINE);
			CLEAR_FLAG(pd, PD_FLAG_OFFLINE);
			pd->pd_to_offline_count = 0;
			/* XXX: Need to set online so that the event handler can send command */
			pd->state = next;
			notify_pd_status(pd, true);
		}
		break;
	case OSDP_CP_STATE_OFFLINE:
		pd->tstamp = osdp_millis_now();
		pd->wait_ms = OSDP_ONLINE_RETRY_WAIT_MAX_MS;

		if (++pd->pd_to_offline_count >= OSDP_PD_TO_OFFLINE_COUNTER) {
			pd->pd_to_offline_count = 0;
			if (ISSET_FLAG(pd, PD_FLAG_OFFLINE) == 0) {
				SET_FLAG(pd, PD_FLAG_OFFLINE);
				CLEAR_FLAG(pd, PD_FLAG_ONLINE);
				notify_pd_status(pd, false);
			}
		}

		sc_deactivate(pd);
		notify_sc_status(pd);
		LOG_ERR("Going offline for %d seconds; Was in '%s' state",
			pd->wait_ms / 1000, state_get_name(cur));
<<<<<<< HEAD
=======
		notify_pd_status(pd, false);
>>>>>>> f710b535
		break;
	case OSDP_CP_STATE_SC_CHLNG:
		osdp_sc_setup(pd);
		break;
	default:
		break;
	}

	LOG_INF("StateChange: [%s] -> [%s] (SC-%s%s)", state_get_name(cur),
		state_get_name(next), sc_is_active(pd) ? "Active" : "Inactive",
		(sc_is_active(pd) && ISSET_FLAG(pd, PD_FLAG_SC_USE_SCBKD)) ?
			" with SCBK-D" :
			"");

	pd->state = next;
}

static void notify_command_status(struct osdp_pd *pd, int status)
{
	int app_cmd;
	struct osdp_event evt;
	struct osdp *ctx = pd_to_osdp(pd);

	if (!ctx->event_callback ||
	    !ISSET_FLAG(pd, OSDP_FLAG_ENABLE_NOTIFICATION)) {
		return;
	}

	switch (pd->cmd_id) {
	case CMD_OUT:
		app_cmd = OSDP_CMD_OUTPUT;
		break;
	case CMD_LED:
		app_cmd = OSDP_CMD_LED;
		break;
	case CMD_BUZ:
		app_cmd = OSDP_CMD_BUZZER;
		break;
	case CMD_TEXT:
		app_cmd = OSDP_CMD_TEXT;
		break;
	case CMD_COMSET:
		app_cmd = OSDP_CMD_COMSET;
		break;
	case CMD_ISTAT:
		app_cmd = OSDP_CMD_STATUS;
		break;
	case CMD_OSTAT:
		app_cmd = OSDP_CMD_STATUS;
		break;
	case CMD_LSTAT:
		app_cmd = OSDP_CMD_STATUS;
		break;
	case CMD_RSTAT:
		app_cmd = OSDP_CMD_STATUS;
		break;
	case CMD_KEYSET:
		app_cmd = OSDP_CMD_KEYSET;
		break;
	case CMD_MFG:
		if (pd->reply_id == REPLY_ACK) {
			app_cmd = OSDP_CMD_MFG;
			break;
		}
	default:
		return;
	}

	evt.type = OSDP_EVENT_NOTIFICATION;
	evt.notif.type = OSDP_EVENT_NOTIFICATION_COMMAND;
	evt.notif.arg0 = app_cmd;
	evt.notif.arg1 = status;

	ctx->event_callback(ctx->event_callback_arg, pd->idx, &evt);
}

static int state_update(struct osdp_pd *pd)
{
	int err;
	bool status;
	enum osdp_cp_state_e next, cur = pd->state;

	if (cp_phy_running(pd)) {
		err = cp_phy_state_update(pd);
		if (err == OSDP_CP_ERR_INPROG || err == OSDP_CP_ERR_CAN_YIELD) {
			return err;
		}
	}

	err = OSDP_CP_ERR_NONE;
	switch (pd->phy_state) {
	case OSDP_CP_PHY_STATE_IDLE:
		pd->cmd_id = state_get_cmd(pd);
		if (pd->cmd_id > 0 && cp_phy_kick(pd)) {
			return OSDP_CP_ERR_CAN_YIELD;
		}
		break;
	case OSDP_CP_PHY_STATE_ERR:
		err = OSDP_CP_ERR_GENERIC;
		__fallthrough;
	case OSDP_CP_PHY_STATE_DONE:
		status = state_check_reply(pd);
		notify_command_status(pd, status);
		if (!status) {
			err = OSDP_CP_ERR_GENERIC;
		}
		osdp_phy_state_reset(pd, false);
		break;
	default:
		BUG();
	}

	next = get_next_state(pd, err);

	if (pd->state == OSDP_CP_STATE_ONLINE || next == OSDP_CP_STATE_ONLINE) {
		if (check_request(pd, CP_REQ_RESTART_SC)) {
			osdp_phy_state_reset(pd, true);
			next = OSDP_CP_STATE_SC_CHLNG;
		}
		if (check_request(pd, CP_REQ_OFFLINE)) {
			LOG_INF("Going offline due to request");
			next = OSDP_CP_STATE_OFFLINE;
		}
		if (check_request(pd, CP_REQ_EVENT_SEND)) {
			do_event_callback(pd);
		}
	}

	if (cur != next) {
		cp_state_change(pd, next);
	}
	return OSDP_CP_ERR_CAN_YIELD;
}

static int cp_refresh(struct osdp_pd *pd)
{
	int rc;
	struct osdp *ctx = pd_to_osdp(pd);

	if (ISSET_FLAG(pd, PD_FLAG_CHN_SHARED) &&
	    cp_channel_acquire(pd, NULL)) {
		/* Channel shared and failed to acquire lock */
		return 0;
	}

	rc = state_update(pd);

	if (ISSET_FLAG(pd, PD_FLAG_CHN_SHARED)) {
		if (rc == OSDP_CP_ERR_CAN_YIELD) {
			cp_channel_release(pd);
		} else if (ctx->num_channels == 1) {
			/**
			 * If there is only one channel, there is no point in
			 * trying to cp_channel_acquire() on the rest of the
			 * PDs when we know that can never succeed.
			 */
			return -1;
		}
	}
	return 0;
}

static int cp_detect_connection_topology(struct osdp *ctx)
{
	int i, j, num_channels;
	int *channel_lock = NULL;
	struct osdp_pd *pd;
	struct disjoint_set set;
	int channels[OSDP_PD_MAX] = { 0 };

	if (disjoint_set_make(&set, NUM_PD(ctx)))
		return -1;

	for (i = 0; i < NUM_PD(ctx); i++) {
		pd = osdp_to_pd(ctx, i);
		for (j = 0; j < i; j++) {
			if (channels[j] == pd->channel.id) {
				SET_FLAG(osdp_to_pd(ctx, j), PD_FLAG_CHN_SHARED);
				SET_FLAG(pd, PD_FLAG_CHN_SHARED);
				disjoint_set_union(&set, i, j);
			}
		}
		channels[i] = pd->channel.id;
	}

	num_channels = disjoint_set_num_roots(&set);
	if (num_channels != NUM_PD(ctx)) {
		channel_lock = calloc(1, sizeof(int) * NUM_PD(ctx));
		if (channel_lock == NULL) {
			LOG_PRINT("Failed to allocate osdp channel locks");
			return -1;
		}
	}

	safe_free(ctx->channel_lock);
	ctx->num_channels = num_channels;
	ctx->channel_lock = channel_lock;
	return 0;
}

static int cp_add_pd(struct osdp *ctx, int num_pd, const osdp_pd_info_t *info_list)
{
	int i, old_num_pd;
	struct osdp_pd *old_pd_array, *new_pd_array, *pd;
	const osdp_pd_info_t *info;
	char name[24] = { 0 };

	assert(num_pd);
	assert(info_list);
	old_num_pd = ctx->_num_pd;
	old_pd_array = ctx->pd;

	new_pd_array = calloc(sizeof(struct osdp_pd), old_num_pd + num_pd);
	if (new_pd_array == NULL) {
		LOG_PRINT("Failed to allocate new osdp_pd[] context");
		return -1;
	}

	ctx->pd = new_pd_array;
	ctx->_num_pd = old_num_pd + num_pd;
	memcpy(new_pd_array, old_pd_array, sizeof(struct osdp_pd) * old_num_pd);

	for (i = 0; i < num_pd; i++) {
		info = info_list + i;
		pd = osdp_to_pd(ctx, i + old_num_pd);
		pd->idx = i;
		pd->osdp_ctx = ctx;
		if (info->name) {
			strncpy(pd->name, info->name, OSDP_PD_NAME_MAXLEN - 1);
		} else {
			snprintf(pd->name, OSDP_PD_NAME_MAXLEN, "PD-%d",
				 info->address);
		}
		pd->baud_rate = info->baud_rate;
		pd->address = info->address;
		pd->flags = info->flags;
		pd->seq_number = -1;
		pd->pd_to_offline_count = 0;
		SET_FLAG(pd, PD_FLAG_SC_DISABLED);
		memcpy(&pd->channel, &info->channel,
		       sizeof(struct osdp_channel));

		if (info->sc_get_master_key != NULL)
			pd->sc_get_master_key = info->sc_get_master_key;

		if (info->scbk != NULL) {
			memcpy(pd->sc.scbk, info->scbk, 16);
			SET_FLAG(pd, PD_FLAG_HAS_SCBK);
			CLEAR_FLAG(pd, PD_FLAG_SC_DISABLED);
		} else if (is_enforce_secure(pd)) {
			LOG_PRINT("SCBK must be passed for each PD when"
				  " ENFORCE_SECURE is requested.");
			goto error;
		}
		if (cp_cmd_queue_init(pd)) {
			goto error;
		}
		if (IS_ENABLED(CONFIG_OSDP_SKIP_MARK_BYTE)) {
			SET_FLAG(pd, PD_FLAG_PKT_SKIP_MARK);
		}

		logger_get_default(&pd->logger);
		snprintf(name, sizeof(name), "OSDP: CP: PD-%d", pd->address);
		logger_set_name(&pd->logger, name);

		if (is_capture_enabled(pd)) {
			osdp_packet_capture_init(pd);
		}
	}

	if (cp_detect_connection_topology(ctx)) {
		LOG_PRINT("Failed to detect connection topology");
		goto error;
	}

	SET_CURRENT_PD(ctx, 0);
	if (old_num_pd) {
		free(old_pd_array);
	}
	return 0;

error:
	ctx->pd = old_pd_array;
	ctx->_num_pd = old_num_pd;
	free(new_pd_array);
	return -1;
}

/* --- Exported Methods --- */

osdp_t *osdp_cp_setup(int num_pd, const osdp_pd_info_t *info)
{
	struct osdp *ctx;

	ctx = calloc(1, sizeof(struct osdp));
	if (ctx == NULL) {
		LOG_PRINT("Failed to allocate osdp context");
		return NULL;
	}

	input_check_init(ctx);

	if (num_pd && cp_add_pd(ctx, num_pd, info)) {
		goto error;
	}

	LOG_PRINT("CP Setup complete; LibOSDP-%s %s NumPDs:%d Channels:%d",
		  osdp_get_version(), osdp_get_source_info(), num_pd,
		  ctx->num_channels);
	return ctx;
error:
	osdp_cp_teardown((osdp_t *)ctx);
	return NULL;
}

int osdp_cp_add_pd(osdp_t *ctx, int num_pd, const osdp_pd_info_t *info)
{
	input_check(ctx);
	assert(num_pd);
	assert(info);

	if(cp_add_pd(ctx, num_pd, info)) {
		LOG_PRINT("Failed to add PDs");
		return -1;
	}

	LOG_PRINT("Added %d PDs; TotalPDs:%d Channels:%d",
		  num_pd, ((struct osdp *)ctx)->_num_pd,
		  ((struct osdp *)ctx)->num_channels);
	return 0;
}

void osdp_cp_teardown(osdp_t *ctx)
{
	input_check(ctx);
	int i;
	struct osdp_pd *pd;

	for (i = 0; i < NUM_PD(ctx); i++) {
		pd = osdp_to_pd(ctx, i);
		if (is_capture_enabled(pd)) {
			osdp_packet_capture_finish(pd);
		}
		safe_free(pd->file);
	}

	safe_free(osdp_to_pd(ctx, 0));
	safe_free(TO_OSDP(ctx)->channel_lock);
	safe_free(ctx);
}

void osdp_cp_refresh(osdp_t *ctx)
{
	input_check(ctx);
	int next_pd_idx, refresh_count = 0;
	struct osdp_pd *pd;

	while(refresh_count < NUM_PD(ctx)) {
		pd = GET_CURRENT_PD(ctx);

		if (cp_refresh(pd) < 0)
			break;

		next_pd_idx = pd->idx + 1;
		if (next_pd_idx >= NUM_PD(ctx)) {
			next_pd_idx = 0;
		}
		SET_CURRENT_PD(ctx, next_pd_idx);
		refresh_count++;
	}
}

void osdp_cp_set_event_callback(osdp_t *ctx, cp_event_callback_t cb, void *arg)
{
	input_check(ctx);

	TO_OSDP(ctx)->event_callback = cb;
	TO_OSDP(ctx)->event_callback_arg = arg;
}

int osdp_cp_send_command(osdp_t *ctx, int pd_idx, const struct osdp_cmd *cmd)
{
	input_check(ctx, pd_idx);
	struct osdp_pd *pd = osdp_to_pd(ctx, pd_idx);
	struct osdp_cmd *p;

	if (pd->state != OSDP_CP_STATE_ONLINE) {
		return -1;
	}

	if (cmd->id == OSDP_CMD_FILE_TX) {
		return osdp_file_tx_command(pd, cmd->file_tx.id,
					    cmd->file_tx.flags);
	} else if (cmd->id == OSDP_CMD_KEYSET) {
		if (cmd->keyset.type != 1 || !sc_is_active(pd)) {
			return -1;
		}
	}

	p = cp_cmd_alloc(pd);
	if (p == NULL) {
		return -1;
	}
	memcpy(p, cmd, sizeof(struct osdp_cmd));
	cp_cmd_enqueue(pd, p);
	return 0;
}

int osdp_cp_flush_commands(osdp_t *ctx, int pd_idx)
{
	input_check(ctx, pd_idx);
	struct osdp_pd *pd = osdp_to_pd(ctx, pd_idx);
	struct osdp_cmd *cmd;
	int count = 0;

	while (cp_cmd_dequeue(pd, &cmd) == 0) {
		cp_cmd_free(pd, cmd);
		count++;
	}
	return count;
}

int osdp_cp_get_pd_scbk(const osdp_t *ctx, int pd_idx, uint8_t *scbk)
{
	input_check(ctx, pd_idx);
	struct osdp_pd *pd = osdp_to_pd(ctx, pd_idx);

	memcpy(scbk, pd->sc.scbk, sizeof(pd->sc.scbk));
	return 0;
}

int osdp_cp_get_pd_id(const osdp_t *ctx, int pd_idx, struct osdp_pd_id *id)
{
	input_check(ctx, pd_idx);
	struct osdp_pd *pd = osdp_to_pd(ctx, pd_idx);

	memcpy(id, &pd->id, sizeof(struct osdp_pd_id));
	return 0;
}

int osdp_cp_get_capability(const osdp_t *ctx, int pd_idx,
			   struct osdp_pd_cap *cap)
{
	input_check(ctx, pd_idx);
	int fc;
	struct osdp_pd *pd = osdp_to_pd(ctx, pd_idx);

	fc = cap->function_code;
	if (fc <= OSDP_PD_CAP_UNUSED || fc >= OSDP_PD_CAP_SENTINEL) {
		return -1;
	}

	cap->compliance_level = pd->cap[fc].compliance_level;
	cap->num_items = pd->cap[fc].num_items;
	return 0;
}

int osdp_cp_get_flag(osdp_t *ctx, int pd_idx, uint32_t flags)
{
	input_check(ctx, pd_idx);
	struct osdp_pd *pd = osdp_to_pd(ctx, pd_idx);

	return ISSET_FLAG(pd, flags);
}

int osdp_cp_modify_flag(osdp_t *ctx, int pd_idx, uint32_t flags, bool do_set)
{
	input_check(ctx, pd_idx);

	const uint32_t all_flags =
		(OSDP_FLAG_ENFORCE_SECURE | OSDP_FLAG_INSTALL_MODE |
		 OSDP_FLAG_IGN_UNSOLICITED | PD_FLAG_ONLINE | PD_FLAG_OFFLINE);
	struct osdp_pd *pd = osdp_to_pd(ctx, pd_idx);

	if (flags & ~all_flags) {
		return -1;
	}

	do_set ? SET_FLAG(pd, flags) : CLEAR_FLAG(pd, flags);
	return 0;
}

#ifdef UNIT_TESTING

/**
 * Force export some private methods for testing.
 */
void (*test_cp_cmd_enqueue)(struct osdp_pd *,
			    struct osdp_cmd *) = cp_cmd_enqueue;
struct osdp_cmd *(*test_cp_cmd_alloc)(struct osdp_pd *) = cp_cmd_alloc;
int (*test_cp_phy_state_update)(struct osdp_pd *) = cp_phy_state_update;
int (*test_state_update)(struct osdp_pd *) = state_update;
int (*test_cp_build_and_send_packet)(struct osdp_pd *pd) =
	cp_build_and_send_packet;
const int CP_ERR_CAN_YIELD = OSDP_CP_ERR_CAN_YIELD;
const int CP_ERR_INPROG = OSDP_CP_ERR_INPROG;

#endif /* UNIT_TESTING */<|MERGE_RESOLUTION|>--- conflicted
+++ resolved
@@ -1297,10 +1297,7 @@
 		notify_sc_status(pd);
 		LOG_ERR("Going offline for %d seconds; Was in '%s' state",
 			pd->wait_ms / 1000, state_get_name(cur));
-<<<<<<< HEAD
-=======
 		notify_pd_status(pd, false);
->>>>>>> f710b535
 		break;
 	case OSDP_CP_STATE_SC_CHLNG:
 		osdp_sc_setup(pd);
