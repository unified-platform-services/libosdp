--- conflicted
+++ resolved
@@ -591,7 +591,6 @@
 		ret = OSDP_CP_ERR_NONE;
 		break;
 	case REPLY_FMT:
-<<<<<<< HEAD
 		if (len < REPLY_FMT_DATA_LEN) {
 			break;
 		}
@@ -609,16 +608,6 @@
 		memcpy(event.cardread.data, buf + pos, event.cardread.length);
 		memcpy(pd->ephemeral_data, &event, sizeof(event));
 		make_request(pd, CP_REQ_EVENT_SEND);
-=======
-		/**
-		 * osdp_FMT was underspecified by SIA from get-go. It was marked
-		 * for deprecation in v2.2.2. To avoid confusions, we will just
-		 * ignore it here.
-		 *
-		 * See: https://github.com/goToMain/libosdp/issues/206
-		 */
-		LOG_WRN("Ignoring deprecated response osdp_FMT");
->>>>>>> 7a754547
 		ret = OSDP_CP_ERR_NONE;
 		break;
 	case REPLY_BUSY:
