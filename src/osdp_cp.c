--- conflicted
+++ resolved
@@ -351,15 +351,9 @@
 			LOG_ERR("Invalid secure message block!");
 			return OSDP_CP_ERR_GENERIC;
 		}
-<<<<<<< HEAD
-		smb[0] = 3; /* length */
-		smb[1] = SCS_11; /* type */
-		smb[2] = ISSET_FLAG(pd, PD_FLAG_SC_USE_SCBKD) ? 0 : 1;
-=======
 		smb[0] = 3;       /* length */
 		smb[1] = SCS_11;  /* type */
 		smb[2] = sc_use_scbkd(pd) ? 0 : 1;
->>>>>>> 184440ca
 		buf[len++] = pd->cmd_id;
 		memcpy(buf + len, pd->sc.cp_random, 8);
 		len += 8;
@@ -371,15 +365,9 @@
 			return OSDP_CP_ERR_GENERIC;
 		}
 		osdp_compute_cp_cryptogram(pd);
-<<<<<<< HEAD
-		smb[0] = 3; /* length */
-		smb[1] = SCS_13; /* type */
-		smb[2] = ISSET_FLAG(pd, PD_FLAG_SC_USE_SCBKD) ? 0 : 1;
-=======
 		smb[0] = 3;       /* length */
 		smb[1] = SCS_13;  /* type */
 		smb[2] = sc_use_scbkd(pd) ? 0 : 1;
->>>>>>> 184440ca
 		buf[len++] = pd->cmd_id;
 		memcpy(buf + len, pd->sc.cp_cryptogram, 16);
 		len += 16;
@@ -437,33 +425,11 @@
 		if (len != REPLY_PDID_DATA_LEN) {
 			break;
 		}
-<<<<<<< HEAD
-		pd->id.vendor_code = buf[pos++];
-		pd->id.vendor_code |= buf[pos++] << 8;
-		pd->id.vendor_code |= buf[pos++] << 16;
-
-		pd->id.model = buf[pos++];
-		pd->id.version = buf[pos++];
-
-		pd->id.serial_number = buf[pos++];
-		pd->id.serial_number |= buf[pos++] << 8;
-		pd->id.serial_number |= buf[pos++] << 16;
-		pd->id.serial_number |= buf[pos++] << 24;
-
-		pd->id.firmware_version = buf[pos++] << 16;
-		pd->id.firmware_version |= buf[pos++] << 8;
-		pd->id.firmware_version |= buf[pos++];
-#if (CONFIG_EDGE_QR == 1)
-		if (ISSET_FLAG(pd, PD_FLAG_PDID_SET) == 0)
-			SET_FLAG(pd, PD_FLAG_PDID_SET);
-#endif
-=======
 		pd->id.vendor_code  = bread_u24_le(buf, &pos);
 		pd->id.model = buf[pos++];
 		pd->id.version = buf[pos++];
 		pd->id.serial_number = bread_u32_le(buf, &pos);
 		pd->id.firmware_version = bread_u24_be(buf, &pos);
->>>>>>> 184440ca
 		ret = OSDP_CP_ERR_NONE;
 		break;
 	case REPLY_PDCAP:
@@ -1348,20 +1314,12 @@
 	default: break;
 	}
 
-<<<<<<< HEAD
-	LOG_INF("StateChange: [%s] -> [%s] (SC-%s%s)", state_get_name(cur),
-		state_get_name(next), sc_is_active(pd) ? "Active" : "Inactive",
-		(sc_is_active(pd) && ISSET_FLAG(pd, PD_FLAG_SC_USE_SCBKD)) ?
-			" with SCBK-D" :
-			"");
-=======
 	LOG_DBG("StateChange: [%s] -> [%s] (SC-%s%s)",
 		state_get_name(cur),
 		state_get_name(next),
 		sc_is_active(pd) ? "Active" : "Inactive",
 		(sc_is_active(pd) && sc_use_scbkd(pd)) ? " with SCBK-D" : ""
 	);
->>>>>>> 184440ca
 
 	pd->state = next;
 }
@@ -1674,11 +1632,8 @@
 		pd->address = info->address;
 		pd->flags = 0;
 		pd->seq_number = -1;
-<<<<<<< HEAD
+		cp_collect_init_flags(pd, info->flags);
 		pd->pd_to_offline_count = 0;
-=======
-		cp_collect_init_flags(pd, info->flags);
->>>>>>> 184440ca
 		SET_FLAG(pd, PD_FLAG_SC_DISABLED);
 		/* Default to CRC-16 until we know PD capabilities */
 		SET_FLAG(pd, PD_FLAG_CP_USE_CRC);
@@ -1901,20 +1856,15 @@
 int osdp_cp_modify_flag(osdp_t *ctx, int pd_idx, uint32_t flags, bool do_set)
 {
 	input_check(ctx, pd_idx);
-<<<<<<< HEAD
-
-	const uint32_t all_flags =
-		(OSDP_FLAG_ENFORCE_SECURE | OSDP_FLAG_INSTALL_MODE |
-		 OSDP_FLAG_IGN_UNSOLICITED | PD_FLAG_ONLINE | PD_FLAG_OFFLINE);
-=======
 	const uint32_t all_flags = (
 		OSDP_FLAG_ENFORCE_SECURE |
 		OSDP_FLAG_INSTALL_MODE |
 		OSDP_FLAG_IGN_UNSOLICITED |
 		OSDP_FLAG_ENABLE_NOTIFICATION |
-		OSDP_FLAG_ALLOW_EMPTY_ENCRYPTED_DATA_BLOCK
+		OSDP_FLAG_ALLOW_EMPTY_ENCRYPTED_DATA_BLOCK | 
+		PD_FLAG_ONLINE | 
+		PD_FLAG_OFFLINE
 	);
->>>>>>> 184440ca
 	struct osdp_pd *pd = osdp_to_pd(ctx, pd_idx);
 	uint32_t pd_flags = 0;
 
