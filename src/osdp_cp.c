--- conflicted
+++ resolved
@@ -984,22 +984,6 @@
 static const char *state_get_name(enum osdp_cp_state_e state)
 {
 	switch (state) {
-<<<<<<< HEAD
-	case OSDP_CP_STATE_INIT:
-		return "ID-Request";
-	case OSDP_CP_STATE_CAPDET:
-		return "Cap-Detect";
-	case OSDP_CP_STATE_SC_CHLNG:
-		return "SC-Chlng";
-	case OSDP_CP_STATE_SC_SCRYPT:
-		return "SC-Scrypt";
-	case OSDP_CP_STATE_SET_SCBK:
-		return "SC-SetSCBK";
-	case OSDP_CP_STATE_ONLINE:
-		return "Online";
-	case OSDP_CP_STATE_OFFLINE:
-		return "Offline";
-=======
 	case OSDP_CP_STATE_INIT:      return "ID-Request";
 	case OSDP_CP_STATE_CAPDET:    return "Cap-Detect";
 	case OSDP_CP_STATE_SC_CHLNG:  return "SC-Chlng";
@@ -1008,7 +992,6 @@
 	case OSDP_CP_STATE_ONLINE:    return "Online";
 	case OSDP_CP_STATE_OFFLINE:   return "Offline";
 	case OSDP_CP_STATE_DISABLED:  return "Disabled";
->>>>>>> e614f89c
 	default:
 		BUG();
 	}
@@ -1246,14 +1229,9 @@
 			return OSDP_CP_STATE_INIT;
 		}
 		return OSDP_CP_STATE_OFFLINE;
-<<<<<<< HEAD
-	default:
-		BUG();
-=======
 	case OSDP_CP_STATE_DISABLED:
 		return OSDP_CP_STATE_DISABLED;
 	default: BUG();
->>>>>>> e614f89c
 	}
 }
 
@@ -1305,14 +1283,9 @@
 		return OSDP_CP_STATE_OFFLINE;
 	case OSDP_CP_STATE_OFFLINE:
 		return OSDP_CP_STATE_OFFLINE;
-<<<<<<< HEAD
-	default:
-		BUG();
-=======
 	case OSDP_CP_STATE_DISABLED:
 		return OSDP_CP_STATE_DISABLED;
 	default: BUG();
->>>>>>> e614f89c
 	}
 }
 
@@ -1365,10 +1338,6 @@
 	case OSDP_CP_STATE_SC_CHLNG:
 		osdp_sc_setup(pd);
 		break;
-<<<<<<< HEAD
-	default:
-		break;
-=======
 	case OSDP_CP_STATE_DISABLED:
 		sc_deactivate(pd);
 		notify_sc_status(pd);
@@ -1377,7 +1346,6 @@
 		LOG_INF("PD disabled; going offline until re-enabled");
 		break;
 	default: break;
->>>>>>> e614f89c
 	}
 
 	LOG_INF("StateChange: [%s] -> [%s] (SC-%s%s)", state_get_name(cur),
