--- conflicted
+++ resolved
@@ -287,15 +287,12 @@
 #define PD_FLAG_HAS_SCBK       BIT(12) /* PD has a dedicated SCBK */
 #define PD_FLAG_SC_DISABLED    BIT(13) /* master_key=NULL && scbk=NULL */
 #define PD_FLAG_PKT_BROADCAST  BIT(14) /* this packet was addressed to 0x7F */
-<<<<<<< HEAD
 #if (CONFIG_EDGE_QR == 1)
-#define PD_FLAG_PDID_SET	  BIT(15) /* PD ID has been set by the readers */
+#define PD_FLAG_PDID_SET	   BIT(29) /* PD ID has been set by the readers */
 #endif
 #define PD_FLAG_ONLINE		   BIT(30)
 #define PD_FLAG_OFFLINE		   BIT(31)
-=======
 #define PD_FLAG_CP_USE_CRC     BIT(15) /* CP uses CRC-16 instead of checksum */
->>>>>>> f0482362
 
 /* CP event requests; used with make_request() and check_request() */
 #define CP_REQ_RESTART_SC              0x00000001
