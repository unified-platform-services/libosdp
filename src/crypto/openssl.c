/*
 * Copyright (c) 2021-2024 Siddharth Chandrasekaran <sidcha.dev@gmail.com>
 *
 * SPDX-License-Identifier: Apache-2.0
 */

#include <stdio.h>
#include <stdint.h>

//TODO: Note, to use mbedtls instead
#if 0
#include <openssl/evp.h>
#include <openssl/rand.h>
#include <openssl/err.h>
#endif

void osdp_crypt_setup()
{
}

void osdp_openssl_fatal(void)
{
<<<<<<< HEAD
#if 0
	ERR_print_errors_fp(stderr);
=======
	/**
	 * ERR_print_errors_fp(stderr) is not available when build as a shared
	 * library in some platforms. Maybe we should call ERR_print_errors_cb()
	 * in future but for now, we will just fprintf.
	 */
	fprintf(stderr, "Openssl fatal error\n");
>>>>>>> da02bcc3
	abort();
#endif
}

void osdp_encrypt(uint8_t *key, uint8_t *iv, uint8_t *data, int data_len)
{
#if 0	
	int len;
	EVP_CIPHER_CTX *ctx;
	const EVP_CIPHER *type;

	ctx = EVP_CIPHER_CTX_new();
	if (ctx == NULL) {
		osdp_openssl_fatal();
	}

	if (iv != NULL) {
		type = EVP_aes_128_cbc();
	} else {
		type = EVP_aes_128_ecb();
	}

	if (!EVP_EncryptInit_ex(ctx, type, NULL, key, iv)) {
		osdp_openssl_fatal();
	}

	if (!EVP_CIPHER_CTX_set_padding(ctx, 0)) {
		osdp_openssl_fatal();
	}

	if (!EVP_EncryptUpdate(ctx, data, &len, data, data_len)) {
		osdp_openssl_fatal();
	}

	if (!EVP_EncryptFinal_ex(ctx, data + len, &len)) {
		osdp_openssl_fatal();
	}

	EVP_CIPHER_CTX_free(ctx);
#endif	
}

void osdp_decrypt(uint8_t *key, uint8_t *iv, uint8_t *data, int data_len)
{
#if 0	
	int len;
	EVP_CIPHER_CTX *ctx;
	const EVP_CIPHER *type;

	ctx = EVP_CIPHER_CTX_new();
	if (ctx == NULL) {
		osdp_openssl_fatal();
	}

	if (iv != NULL) {
		type = EVP_aes_128_cbc();
	} else {
		type = EVP_aes_128_ecb();
	}

	if (!EVP_DecryptInit_ex(ctx, type, NULL, key, iv)) {
		osdp_openssl_fatal();
	}

	if (!EVP_CIPHER_CTX_set_padding(ctx, 0)) {
		osdp_openssl_fatal();
	}

	if (!EVP_DecryptUpdate(ctx, data, &len, data, data_len)) {
		osdp_openssl_fatal();
	}

	if (!EVP_DecryptFinal_ex(ctx, data + len, &len)) {
		osdp_openssl_fatal();
	}

	EVP_CIPHER_CTX_free(ctx);
#endif	
}

void osdp_fill_random(uint8_t *buf, int len)
{
#if 0	
	if (RAND_bytes(buf, len) != 1) {
		osdp_openssl_fatal();
	}
#endif	
}

void osdp_crypt_teardown()
{
}<|MERGE_RESOLUTION|>--- conflicted
+++ resolved
@@ -7,7 +7,6 @@
 #include <stdio.h>
 #include <stdint.h>
 
-//TODO: Note, to use mbedtls instead
 #if 0
 #include <openssl/evp.h>
 #include <openssl/rand.h>
@@ -20,19 +19,15 @@
 
 void osdp_openssl_fatal(void)
 {
-<<<<<<< HEAD
 #if 0
-	ERR_print_errors_fp(stderr);
-=======
 	/**
 	 * ERR_print_errors_fp(stderr) is not available when build as a shared
 	 * library in some platforms. Maybe we should call ERR_print_errors_cb()
 	 * in future but for now, we will just fprintf.
 	 */
 	fprintf(stderr, "Openssl fatal error\n");
->>>>>>> da02bcc3
 	abort();
-#endif
+#endif	
 }
 
 void osdp_encrypt(uint8_t *key, uint8_t *iv, uint8_t *data, int data_len)
