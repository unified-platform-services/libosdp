--- conflicted
+++ resolved
@@ -12,42 +12,6 @@
 #include <stdlib.h>
 #endif
 
-<<<<<<< HEAD
-#define CMD_POLL_DATA_LEN	0
-#define CMD_LSTAT_DATA_LEN	0
-#define CMD_ISTAT_DATA_LEN	0
-#define CMD_OSTAT_DATA_LEN	0
-#define CMD_RSTAT_DATA_LEN	0
-#define CMD_ID_DATA_LEN		1
-#define CMD_CAP_DATA_LEN	1
-#define CMD_OUT_DATA_LEN	4
-#define CMD_LED_DATA_LEN	14
-#define CMD_BUZ_DATA_LEN	5
-#define CMD_TEXT_DATA_LEN	6 /* variable length command */
-#define CMD_COMSET_DATA_LEN	5
-#define CMD_KEYSET_DATA_LEN	18
-#define CMD_CHLNG_DATA_LEN	8
-#define CMD_SCRYPT_DATA_LEN	16
-#define CMD_ABORT_DATA_LEN	0
-#define CMD_ACURXSIZE_DATA_LEN	2
-#define CMD_KEEPACTIVE_DATA_LEN 2
-#define CMD_MFG_DATA_LEN	4 /* variable length command */
-
-#define REPLY_ACK_LEN	       1
-#define REPLY_PDID_LEN	       13
-#define REPLY_PDCAP_LEN	       1 /* variable length command */
-#define REPLY_PDCAP_ENTITY_LEN 3
-#define REPLY_LSTATR_LEN       3
-#define REPLY_RSTATR_LEN       2
-#define REPLY_COM_LEN	       6
-#define REPLY_NAK_LEN	       2
-#define REPLY_CCRYPT_LEN       33
-#define REPLY_RMAC_I_LEN       17
-#define REPLY_KEYPAD_LEN       2
-#define REPLY_RAW_LEN	       4
-#define REPLY_FMT_LEN	       3
-#define REPLY_MFGREP_LEN       4 /* variable length command */
-=======
 #define CMD_POLL_DATA_LEN              0
 #define CMD_LSTAT_DATA_LEN             0
 #define CMD_ISTAT_DATA_LEN             0
@@ -68,20 +32,20 @@
 #define CMD_KEEPACTIVE_DATA_LEN        2
 #define CMD_MFG_DATA_LEN               3 /* variable length command */
 
-#define REPLY_ACK_LEN                  1
-#define REPLY_PDID_LEN                 13
-#define REPLY_PDCAP_LEN                1   /* variable length command */
-#define REPLY_PDCAP_ENTITY_LEN         3
-#define REPLY_LSTATR_LEN               3
-#define REPLY_RSTATR_LEN               2
-#define REPLY_COM_LEN                  6
-#define REPLY_NAK_LEN                  2
-#define REPLY_CCRYPT_LEN               33
-#define REPLY_RMAC_I_LEN               17
-#define REPLY_KEYPAD_LEN               2
-#define REPLY_RAW_LEN                  4
-#define REPLY_MFGREP_LEN               4 /* variable length command */
->>>>>>> affdd0a6
+#define REPLY_ACK_LEN	       1
+#define REPLY_PDID_LEN	       13
+#define REPLY_PDCAP_LEN	       1 /* variable length command */
+#define REPLY_PDCAP_ENTITY_LEN 3
+#define REPLY_LSTATR_LEN       3
+#define REPLY_RSTATR_LEN       2
+#define REPLY_COM_LEN	       6
+#define REPLY_NAK_LEN	       2
+#define REPLY_CCRYPT_LEN       33
+#define REPLY_RMAC_I_LEN       17
+#define REPLY_KEYPAD_LEN       2
+#define REPLY_RAW_LEN	       4
+#define REPLY_FMT_LEN	       3
+#define REPLY_MFGREP_LEN       4 /* variable length command */
 
 enum osdp_pd_error_e {
 	OSDP_PD_ERR_NONE = 0,
