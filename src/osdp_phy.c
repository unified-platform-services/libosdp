/*
 * Copyright (c) 2019-2024 Siddharth Chandrasekaran <sidcha.dev@gmail.com>
 *
 * SPDX-License-Identifier: Apache-2.0
 */

#include "osdp_common.h"
#include "osdp_diag.h"

#define OSDP_PKT_MARK	  0xFF
#define OSDP_PKT_SOM	  0x53
#define PKT_CONTROL_SQN	  0x03
#define PKT_CONTROL_CRC	  0x04
#define PKT_CONTROL_SCB	  0x08
#define PKT_TRACE_MANGLED 0x80

PACK(struct osdp_packet_header {
	uint8_t som;
	uint8_t pd_address;
	uint8_t len_lsb;
	uint8_t len_msb;
	uint8_t control;
	uint8_t data[];
});

static inline bool packet_has_mark(struct osdp_pd *pd)
{
	return ISSET_FLAG(pd, PD_FLAG_PKT_HAS_MARK);
}

static int osdp_channel_send(struct osdp_pd *pd, uint8_t *buf, int len)
{
	int sent, total_sent = 0;

	/* flush rx to remove any invalid data. */
	if (pd->channel.flush) {
		pd->channel.flush(pd->channel.data);
	}

	do { /* send can block; so be greedy */
		sent = pd->channel.send(pd->channel.data, buf + total_sent,
					len - total_sent);
		if (sent <= 0) {
			break;
		}
		total_sent += sent;
	} while (total_sent < len);

	return total_sent;
}

static int osdp_channel_receive(struct osdp_pd *pd)
{
	uint8_t buf[64];
	int recv, total_recv = 0;

#ifdef UNIT_TESTING
	/**
	 * Some unit tests don't define pd->channel.recv and directly fill
	 * pd->packet_buf to test if everything else work correctly.
	 */
	if (!pd->channel.recv) {
		return 0;
	}
#endif

	do {
		recv = pd->channel.recv(pd->channel.data, buf, sizeof(buf));
		if (recv <= 0) {
			break;
		}
		if (osdp_rb_push_buf(&pd->rx_rb, buf, recv) != recv) {
			LOG_EM("RX ring buffer overflow!");
			return -1;
		}
		total_recv += recv;
	} while (recv == sizeof(buf));

	return total_recv;
}

uint8_t osdp_compute_checksum(uint8_t *msg, int length)
{
	uint8_t checksum = 0;
	int i, whole_checksum;

	whole_checksum = 0;
	for (i = 0; i < length; i++) {
		whole_checksum += msg[i];
		checksum = ~(0xff & whole_checksum) + 1;
	}
	return checksum;
}

static int osdp_phy_get_seq_number(struct osdp_pd *pd, int do_inc)
{
	/* pd->seq_num is set to -1 to reset phy cmd state */
	if (do_inc) {
		pd->seq_number += 1;
		if (pd->seq_number > 3) {
			pd->seq_number = 1;
		}
	}
	return pd->seq_number & PKT_CONTROL_SQN;
}

int osdp_phy_packet_get_data_offset(struct osdp_pd *pd, const uint8_t *buf)
{
	int sb_len = 0, mark_byte_len = 0;
	struct osdp_packet_header *pkt;

	ARG_UNUSED(pd);
	if (packet_has_mark(pd)) {
		mark_byte_len = 1;
		buf += 1;
	}
	pkt = (struct osdp_packet_header *)buf;
	if (pkt->control & PKT_CONTROL_SCB) {
		sb_len = pkt->data[0];
	}
	return mark_byte_len + sizeof(struct osdp_packet_header) + sb_len;
}

uint8_t *osdp_phy_packet_get_smb(struct osdp_pd *pd, const uint8_t *buf)
{
	struct osdp_packet_header *pkt;

	pkt = (struct osdp_packet_header *)(buf + packet_has_mark(pd));
	return (pkt->control & PKT_CONTROL_SCB) ? pkt->data : NULL;
}

int osdp_phy_in_sc_handshake(int is_reply, int id)
{
	if (is_reply) {
		return (id == REPLY_CCRYPT || id == REPLY_RMAC_I);
	} else {
		return (id == CMD_CHLNG || id == CMD_SCRYPT);
	}
}

int osdp_phy_packet_init(struct osdp_pd *pd, uint8_t *buf, int max_len)
{
	int id, scb_len = 0;
	struct osdp_packet_header *pkt;

	if (max_len < OSDP_MINIMUM_PACKET_SIZE) {
		LOG_ERR("packet_init: packet size too small");
		return OSDP_ERR_PKT_FMT;
	}

	/**
	 * In PD mode just follow what we received from CP. In CP mode, as we
	 * initiate the transaction, choose based on CONFIG_OSDP_SKIP_MARK_BYTE.
	 */
	if ((is_pd_mode(pd) && packet_has_mark(pd)) ||
	    (is_cp_mode(pd) && !ISSET_FLAG(pd, PD_FLAG_PKT_SKIP_MARK))) {
		buf[0] = OSDP_PKT_MARK;
		buf++;
		SET_FLAG(pd, PD_FLAG_PKT_HAS_MARK);
	}

	/* Fill packet header */
	pkt = (struct osdp_packet_header *)buf;
	pkt->som = OSDP_PKT_SOM;
<<<<<<< HEAD
	pkt->pd_address = pd->address & 0x7F; /* Use only the lower 7 bits */
=======
	pkt->pd_address = pd->address & 0x7F;	/* Use only the lower 7 bits */
	if (ISSET_FLAG(pd, PD_FLAG_PKT_BROADCAST)) {
		pkt->pd_address = 0x7F;
		CLEAR_FLAG(pd, PD_FLAG_PKT_BROADCAST);
	}
	/* PD must reply with MSB of it's address set */
>>>>>>> 7a754547
	if (is_pd_mode(pd)) {
		pkt->pd_address |= 0x80;
		id = pd->reply_id;
	} else {
		id = pd->cmd_id;
	}
	pkt->control = osdp_phy_get_seq_number(pd, is_cp_mode(pd));
	pkt->control |= PKT_CONTROL_CRC;

	if (sc_is_active(pd)) {
		pkt->control |= PKT_CONTROL_SCB;
		pkt->data[0] = scb_len = 2;
		pkt->data[1] = SCS_15;
	} else if (osdp_phy_in_sc_handshake(is_pd_mode(pd), id)) {
		pkt->control |= PKT_CONTROL_SCB;
		pkt->data[0] = scb_len = 3;
		pkt->data[1] = SCS_11;
	}

	return (packet_has_mark(pd) + sizeof(struct osdp_packet_header) +
		scb_len);
}

static int osdp_phy_packet_finalize(struct osdp_pd *pd, uint8_t *buf, int len,
				    int max_len)
{
	uint16_t crc16;
	struct osdp_packet_header *pkt;
	uint8_t *data;
	int data_len;

	/* Do a sanity check only; we expect header to be pre-filled */
	if ((unsigned long)len <= sizeof(struct osdp_packet_header)) {
		LOG_ERR("PKT_F: Invalid header");
		return OSDP_ERR_PKT_FMT;
	}

	if (packet_has_mark(pd)) {
		if (buf[0] != OSDP_PKT_MARK) {
			LOG_ERR("PKT_F: MARK validation failed! ID: 0x%02x",
				is_cp_mode(pd) ? pd->cmd_id : pd->reply_id);
			return OSDP_ERR_PKT_FMT;
		}
		/* temporarily get rid of mark byte */
		buf += 1;
		len -= 1;
		max_len -= 1;
	}
	pkt = (struct osdp_packet_header *)buf;
	if (pkt->som != OSDP_PKT_SOM) {
		LOG_ERR("PKT_F: header SOM validation failed! ID: 0x%02x",
			is_cp_mode(pd) ? pd->cmd_id : pd->reply_id);
		return OSDP_ERR_PKT_FMT;
	}

	/* len: with 2 byte CRC */
	pkt->len_lsb = BYTE_0(len + 2);
	pkt->len_msb = BYTE_1(len + 2);

	if (is_data_trace_enabled(pd)) {
		uint8_t control;

		/**
		 * We can potentially avoid having to set PKT_TRACE_MANGLED
		 * here if we can get the dissector accept fully formed SCB
		 * but non-encrypted data block. But that might lead to the
		 * dissector parsing malformed packets as valid ones.
		 *
		 * See the counterpart of this in osdp_phy_decode_packet() for
		 * more details.
		 */
		control = pkt->control;
		pkt->control |= PKT_TRACE_MANGLED;
		osdp_capture_packet(pd, (uint8_t *)pkt, len + 2);
		pkt->control = control;
	}

	if (sc_is_active(pd) && pkt->control & PKT_CONTROL_SCB &&
	    pkt->data[1] >= SCS_15) {
		if (pkt->data[1] == SCS_17 || pkt->data[1] == SCS_18) {
			/**
			 * Only the data portion of message (after id byte)
			 * is encrypted. While (en)decrypting, we must skip
			 * header, security block, and cmd/reply ID byte.
			 *
			 * Note: if cmd/reply has no data, we must set type to
			 * SCS_15/SCS_16 and send them.
			 */
			data = pkt->data + pkt->data[0] + 1;
			data_len = len - (sizeof(struct osdp_packet_header) +
					  pkt->data[0] + 1);
			len -= data_len;
			/**
			 * check if the passed buffer can hold the encrypted
			 * data where length may be rounded up to the nearest
			 * 16 byte block boundary.
			 */
			if (AES_PAD_LEN(data_len + 1) > max_len) {
				/* data_len + 1 for OSDP_SC_EOM_MARKER */
				goto out_of_space_error;
			}
			len += osdp_encrypt_data(pd, is_cp_mode(pd), data,
						 data_len);
		}
		/* len: with 4bytes MAC; with 2 byte CRC; without 1 byte mark */
		if (len + 4 > max_len) {
			goto out_of_space_error;
		}

		/* len: with 2 byte CRC; with 4 byte MAC */
		pkt->len_lsb = BYTE_0(len + 2 + 4);
		pkt->len_msb = BYTE_1(len + 2 + 4);

		/* compute and extend the buf with 4 MAC bytes */
		osdp_compute_mac(pd, is_cp_mode(pd), buf, len);
		data = is_cp_mode(pd) ? pd->sc.c_mac : pd->sc.r_mac;
		memcpy(buf + len, data, 4);
		len += 4;
	}

	/* fill crc16 */
	if (len + 2 > max_len) {
		goto out_of_space_error;
	}
	crc16 = osdp_compute_crc16(buf, len);
	buf[len + 0] = BYTE_0(crc16);
	buf[len + 1] = BYTE_1(crc16);
	len += 2;

	return len + packet_has_mark(pd);

out_of_space_error:
	LOG_ERR("PKT_F: Out of buffer space! CMD(%02x)", pd->cmd_id);
	return OSDP_ERR_PKT_FMT;
}

int osdp_phy_send_packet(struct osdp_pd *pd, uint8_t *buf, int len, int max_len)
{
	int ret;

	/* finalize packet */
	len = osdp_phy_packet_finalize(pd, buf, len, max_len);
	if (len < 0) {
		return OSDP_ERR_PKT_BUILD;
	}

	if (is_packet_trace_enabled(pd)) {
		osdp_capture_packet(pd, buf, len);
	}

	ret = osdp_channel_send(pd, buf, len);
	if (ret != len) {
		LOG_ERR("Channel send for %d bytes failed! ret: %d", len, ret);
		return OSDP_ERR_PKT_BUILD;
	}

	return OSDP_ERR_PKT_NONE;
}

static int phy_check_header(struct osdp_pd *pd)
{
	int pkt_len, len, target_len;
	struct osdp_packet_header *pkt;
	uint8_t cur_byte = 0;
	// uint8_t prev_byte = 0;
	uint8_t *buf = pd->packet_buf;

	// we need to define a state here instead of just checking som
	enum {
		STATE_WAIT_MARK_OR_SOM,
		STATE_MARK_RECV_WAIT_SOM,
		STATE_SOM_RECV_WAIT_ADDR,
		STATE_ADDR_RECV_WAIT_LEN_LSB,
		STATE_LEN_LSB_RECV_WAIT_LEN_MSB,
		STATE_LEN_MSB_RECV_WAIT_CTRL,
	} state;

	state = STATE_WAIT_MARK_OR_SOM;
	int header_byte_count = 0;

	/* Scan for packet start */
	while (pd->packet_buf_len == 0) {
		if (osdp_rb_pop(&pd->rx_rb, &cur_byte)) {
			return OSDP_ERR_PKT_NO_DATA;
		}

		switch (state) {
		case STATE_WAIT_MARK_OR_SOM:
			if (cur_byte == OSDP_PKT_MARK) {
				state = STATE_MARK_RECV_WAIT_SOM;
			} else if (cur_byte == OSDP_PKT_SOM) {
				state = STATE_SOM_RECV_WAIT_ADDR;
			} else {
				return OSDP_ERR_PKT_WAIT;
			}
			buf[header_byte_count++] = cur_byte;
			break;
		case STATE_MARK_RECV_WAIT_SOM:
			if (cur_byte == OSDP_PKT_SOM) {
				state = STATE_SOM_RECV_WAIT_ADDR;
				buf[header_byte_count++] = cur_byte;
			} else {
				/* validate packet header */
				LOG_ERR("Invalid SOM 0x%02x", cur_byte);
				return OSDP_ERR_PKT_FMT;
			}
			break;
		case STATE_SOM_RECV_WAIT_ADDR:
			if (is_pd_mode(pd)) {
				if (cur_byte & 0x80) {
					LOG_WRN("Ignoring packet with invalid PD_ADDR.MSB");
					LOG_WRN("PD address cannot be %d, return OSDP_ERR_PKT_FMT",
						cur_byte);
					return OSDP_ERR_PKT_SKIP;
				}
			}

			if (is_cp_mode(pd)) {
				if (!(cur_byte & 0x80)) {
					LOG_WRN("Ignoring packet with invalid PD_ADDR.MSB");
					LOG_WRN("Invalid reply address %d, return OSDP_ERR_PKT_FMT",
						cur_byte);
					return OSDP_ERR_PKT_SKIP;
				}
			}
			state = STATE_ADDR_RECV_WAIT_LEN_LSB;
			buf[header_byte_count++] = cur_byte;
			break;
		case STATE_ADDR_RECV_WAIT_LEN_LSB:
			buf[header_byte_count++] = cur_byte;
			state = STATE_LEN_LSB_RECV_WAIT_LEN_MSB;
			break;
		case STATE_LEN_LSB_RECV_WAIT_LEN_MSB:
			buf[header_byte_count++] = cur_byte;
			state = STATE_LEN_MSB_RECV_WAIT_CTRL;
			break;
		case STATE_LEN_MSB_RECV_WAIT_CTRL:
			buf[header_byte_count++] = cur_byte;
			pd->packet_buf_len = header_byte_count;
			break;
		}

		// if (cur_byte == OSDP_PKT_SOM && prev_byte == OSDP_PKT_MARK) {
		// 	if (prev_byte == OSDP_PKT_MARK) {
		// 		buf[0] = OSDP_PKT_MARK;
		// 		buf[1] = OSDP_PKT_SOM;
		// 		pd->packet_buf_len = 2;
		// 		SET_FLAG(pd, PD_FLAG_PKT_HAS_MARK);
		// 	} else {
		// 		buf[0] = OSDP_PKT_SOM;
		// 		pd->packet_buf_len = 1;
		// 		CLEAR_FLAG(pd, PD_FLAG_PKT_HAS_MARK);
		// 	}
		// 	break;
		// }
		// if (cur_byte != OSDP_PKT_MARK) {
		// 	pd->packet_scan_skip++;
		// }

		// prev_byte = cur_byte;
	}

	if (header_byte_count == sizeof(struct osdp_packet_header) + 1) {
		SET_FLAG(pd, PD_FLAG_PKT_HAS_MARK);
	} else {
		CLEAR_FLAG(pd, PD_FLAG_PKT_HAS_MARK);
	}

	for (uint8_t i = 0; i < header_byte_count; i++) {
		printf("%02X ", buf[i]);
	}

	printf("%d", packet_has_mark(pd));
	printf("\n");

	pkt = (struct osdp_packet_header *)(buf + packet_has_mark(pd));

	/* Found start of a new packet; wait until we have atleast the header */
	target_len = sizeof(struct osdp_packet_header);
	pd->packet_buf_len += osdp_rb_pop_buf(&pd->rx_rb, buf + pd->packet_buf_len, target_len - pd->packet_buf_len);
	if (pd->packet_buf_len < target_len) {
		return OSDP_ERR_PKT_WAIT;
	}
	/* validate packet length */
	pkt_len = (pkt->len_msb << 8) | pkt->len_lsb;

	if (pkt_len > OSDP_PACKET_BUF_SIZE ||
	    (unsigned long)pkt_len < sizeof(struct osdp_packet_header) + 1) {
		return OSDP_ERR_PKT_FMT;
	}

	return pkt_len + packet_has_mark(pd);
}

static int phy_check_packet(struct osdp_pd *pd, uint8_t *buf, int pkt_len)
{
	int pd_addr;
	uint16_t comp, cur;
	struct osdp_packet_header *pkt;

	if (packet_has_mark(pd)) {
		buf += 1;
		pkt_len -= 1;
	}
	pkt = (struct osdp_packet_header *)buf;

	/* validate CRC/checksum */
	if (pkt->control & PKT_CONTROL_CRC) {
		pkt_len -= 2; /* consume CRC */
		cur = (buf[pkt_len + 1] << 8) | buf[pkt_len];
		comp = osdp_compute_crc16(buf, pkt_len);
		if (comp != cur) {
			LOG_ERR("Invalid crc 0x%04x/0x%04x", comp, cur);
			return OSDP_ERR_PKT_FMT;
		}
	} else {
		pkt_len -= 1; /* consume checksum */
		cur = buf[pkt_len];
		comp = osdp_compute_checksum(buf, pkt_len);
		if (comp != cur) {
			LOG_ERR("Invalid checksum %02x/%02x", comp, cur);
			return OSDP_ERR_PKT_FMT;
		}
	}

	/* validate PD address */
	pd_addr = pkt->pd_address & 0x7F;
	if (pd_addr != pd->address && pd_addr != 0x7F) {
		/* not addressed to us and was not broadcasted */
		if (is_cp_mode(pd)) {
			LOG_ERR("Invalid pd address %d", pd_addr);
			return OSDP_ERR_PKT_CHECK;
		}
		return OSDP_ERR_PKT_SKIP;
	}

	/* validate sequence number */
	comp = pkt->control & PKT_CONTROL_SQN;
	if (is_pd_mode(pd)) {
		if (comp == 0) {
			/**
			 * CP is trying to restart communication by sending a 0.
			 * The current PD implementation does not hold any state
			 * between commands so we can just set seq_number to -1
			 * (so it gets incremented to 0 with a call to
			 * phy_get_seq_number()) and invalidate any established
			 * secure channels.
			 */
			pd->seq_number = -1;
			sc_deactivate(pd);
		} else if (comp == pd->seq_number) {
			/**
			 * Sometimes, a CP re-sends the same command without
			 * incrementing the sequence number. To handle such cases,
			 * we will move the sequence back one step (with do_inc
			 * set to -1) and then process the packet all over again
			 * as if it was the first time we are seeing it.
			 */
			pd->seq_number -= 1;
			LOG_INF("Received a sequence repeat packet!");
		}
		/**
		 * For packets addressed to the broadcast address, the reply
		 * must have address set to 0x7F and not the current PD's
		 * address. To handle this case, let's capture this state in PD
		 * flags.
		 */
		if (pd_addr == 0x7F) {
			SET_FLAG(pd, PD_FLAG_PKT_BROADCAST);
		}
	} else {
		if (comp == 0) {
			/**
			 * Check for receiving a busy reply from the PD which would
			 * have a sequence number of 0, come in an unsecured packet
			 * of minimum length, and have the reply ID REPLY_BUSY.
			 */
			if ((pkt_len == 6) && (pkt->data[0] == REPLY_BUSY)) {
				pd->seq_number -= 1;
				return OSDP_ERR_PKT_BUSY;
			}
		}
	}
	cur = osdp_phy_get_seq_number(pd, is_pd_mode(pd));
	if (cur != comp && !ISSET_FLAG(pd, PD_FLAG_SKIP_SEQ_CHECK)) {
		LOG_ERR("Packet sequence mismatch (%d/%d)",
			cur, comp);
		pd->reply_id = REPLY_NAK;
		pd->ephemeral_data[0] = OSDP_PD_NAK_SEQ_NUM;
		return OSDP_ERR_PKT_NACK;
	}

	return OSDP_ERR_PKT_NONE;
}

int osdp_phy_check_packet(struct osdp_pd *pd)
{
	int ret = OSDP_ERR_PKT_FMT;

	ret = osdp_channel_receive(pd); /* always pull new bytes first */

	/**
	 * PD mode does not maintain state. When we receive the anything
	 * from CP, we need to capture the timestamp so we can timeout and
	 * clear the buffer on errors and stray RX data.
	 */
	if (is_pd_mode(pd) && pd->packet_buf_len == 0 && ret > 0) {
		pd->tstamp = osdp_millis_now();
	}

	if (pd->packet_len == 0) {
		ret = phy_check_header(pd);
		if (ret < 0) {
			return ret;
		}
		pd->packet_len = ret;
		if (pd->packet_scan_skip) {
			LOG_DBG("Packet scan skipped:%u mark:%d",
				pd->packet_scan_skip,
				ISSET_FLAG(pd, PD_FLAG_PKT_HAS_MARK));
			pd->packet_scan_skip = 0;
		}
	}

	/* We have a valid header, collect one full packet */
	ret = osdp_rb_pop_buf(&pd->rx_rb, pd->packet_buf + pd->packet_buf_len,
			      pd->packet_len - pd->packet_buf_len);
	pd->packet_buf_len += ret;
	if (pd->packet_buf_len != pd->packet_len)
		return OSDP_ERR_PKT_WAIT;

	if (is_packet_trace_enabled(pd)) {
		osdp_capture_packet(pd, pd->packet_buf, pd->packet_buf_len);
	}

	return phy_check_packet(pd, pd->packet_buf, pd->packet_len);
}

int osdp_phy_decode_packet(struct osdp_pd *pd, uint8_t **pkt_start)
{
	uint8_t *data, *mac, *buf = pd->packet_buf;
	int mac_offset, is_cmd, len = pd->packet_buf_len;
	struct osdp_packet_header *pkt;
	bool is_sc_active = sc_is_active(pd);

	if (packet_has_mark(pd)) {
		buf += 1;
		len -= 1;
	}
	pkt = (struct osdp_packet_header *)buf;
	len -= pkt->control & PKT_CONTROL_CRC ? 2 : 1;
	mac_offset = len - 4;
	data = pkt->data;
	len -= sizeof(struct osdp_packet_header);

	if (pkt->control & PKT_CONTROL_SCB) {
		if (is_pd_mode(pd) && !sc_is_capable(pd)) {
			LOG_ERR("PD is not SC capable");
			pd->reply_id = REPLY_NAK;
			pd->ephemeral_data[0] = OSDP_PD_NAK_SC_UNSUP;
			return OSDP_ERR_PKT_NACK;
		}
		if (pkt->data[1] < SCS_11 || pkt->data[1] > SCS_18) {
			LOG_ERR("Invalid SB Type");
			pd->reply_id = REPLY_NAK;
			pd->ephemeral_data[0] = OSDP_PD_NAK_SC_COND;
			return OSDP_ERR_PKT_NACK;
		}
		if (!is_sc_active && pkt->data[1] > SCS_14) {
			LOG_ERR("Invalid SCS type (%x)", pkt->data[1]);
			pd->reply_id = REPLY_NAK;
			pd->ephemeral_data[0] = OSDP_PD_NAK_SC_COND;
			return OSDP_ERR_PKT_NACK;
		}
		if (pkt->data[1] == SCS_11 || pkt->data[1] == SCS_13) {
			/**
			 * CP signals PD to use SCBKD by setting SCB data byte
			 * to 0. But since SCBK-D is insecure access, it's
			 * usage is limited to install mode (a provisioning time
			 * mode) only.
			 */
			if (ISSET_FLAG(pd, OSDP_FLAG_INSTALL_MODE) &&
			    pkt->data[2] == 0) {
				SET_FLAG(pd, PD_FLAG_SC_USE_SCBKD);
			}
		}
		data = pkt->data + pkt->data[0];
		len -= pkt->data[0]; /* consume security block */
	} else {
		if (is_cp_mode(pd)) {
			/**
			 * If the current packet is an ACK for a KEYSET, the PD
			 * might have discarded the secure channel session keys
			 * in favour of the new key we sent and hence this packet
			 * may reach us in plain text. To work with such PDs, we
			 * must also discard our secure session.
			 *
			 * For now, let's just pretend that SC is deactivated so
			 * the rest of this method finishes normally. The actual
			 * secure channel is actually discarded from the CP
			 * state machine.
			 */
			if (pd->cmd_id == CMD_KEYSET && pkt->data[0] == REPLY_ACK) {
				is_sc_active = false;
			}
			/**
			 * When the PD discards it's secure channel for some
			 * reason, it responds with NACK(6) in plaintext. There
			 * may be other cases too. So we will allow NAKs in
			 */
			if (is_sc_active && pkt->data[0] == REPLY_NAK) {
				is_sc_active = false;
			}
		}
		if (is_sc_active) {
			LOG_ERR("Received plain-text message in SC");
			pd->reply_id = REPLY_NAK;
			pd->ephemeral_data[0] = OSDP_PD_NAK_SC_COND;
			return OSDP_ERR_PKT_NACK;
		}
	}

	if (is_sc_active && pkt->control & PKT_CONTROL_SCB &&
	    pkt->data[1] >= SCS_15) {
		/* validate MAC */
		is_cmd = is_pd_mode(pd);
		osdp_compute_mac(pd, is_cmd, buf, mac_offset);
		mac = is_cmd ? pd->sc.c_mac : pd->sc.r_mac;
		if (memcmp(buf + mac_offset, mac, 4) != 0) {
			LOG_ERR("Invalid MAC; discarding SC");
			sc_deactivate(pd);
			pd->reply_id = REPLY_NAK;
			pd->ephemeral_data[0] = OSDP_PD_NAK_SC_COND;
			return OSDP_ERR_PKT_NACK;
		}
		len -= 4; /* consume MAC */

		/* TODO: if there's data in SCS_15 or SCS_16, it shouldn't contain any data, 
		* otherwise shall reply NAK */
		// if (pkt->data[1] == SCS_15 || pkt->data[1] == SCS_16) {
		// 	if (len != 0)
		// 		return OSDP_ERR_PKT_NACK;
		// }
		/* decrypt data block */
		// else 
		if (pkt->data[1] == SCS_17 || pkt->data[1] == SCS_18) {
			/**
			 * Only the data portion of message (after id byte)
			 * is encrypted. While (en)decrypting, we must skip
			 * header (6), security block (2) and cmd/reply id (1)
			 * bytes if cmd/reply has no data, use SCS_15/SCS_16.
			 *
			 * At this point, the header and security block is
			 * already consumed. So we can just skip the cmd/reply
			 * ID (data[0])  when calling osdp_decrypt_data().
			 */
			len = osdp_decrypt_data(pd, is_cmd, data + 1, len - 1);
			if (len < 0) {
				LOG_ERR("Failed at decrypt; discarding SC");
				sc_deactivate(pd);
				pd->reply_id = REPLY_NAK;
				pd->ephemeral_data[0] = OSDP_PD_NAK_SC_COND;
				return OSDP_ERR_PKT_NACK;
			}
			if (len == 0) {
				/**
				 * If cmd/reply has no data, PD "should" have
				 * used SCS_15/SCS_16 but we will be tolerant
				 * towards those faulty implementations.
				 */
				LOG_WRN_ONCE("Received encrypted data block with 0 "
					"length; tolerating non-conformance!");
			}
			len += 1; /* put back cmd/reply ID */
		}
	}

	if (is_data_trace_enabled(pd)) {
		int ret = len;

		/**
		 * Here, we move the decrypted data block right after the
		 * header so we can pass the entire packet to the tracing
		 * infrastructure allowing us to reuse the same protocol
		 * dissector for regular packet trace as well as data trace
		 * files.
		 *
		 * We also touch up the packet so that it can be parsed/decoded
		 * correctly. Since none of the later states require the
		 * header, we are free to mangle it as needed for our
		 * convenience.
		 *
		 * The following changes performed:
		 *   - Update the length field with the modifications
		 *   - Remove `PKT_CONTROL_SCB` bit to show no sign of a secure
		 *     channels' existence.
		 *   - Set a new bit `PKT_TRACE_MANGLED` so the dissector can
		 *     skip the PacketCheck bytes (maybe other housekeeping?).
		 */
		memmove(pkt->data, data, len);
		*pkt_start = pkt->data;

		len += sizeof(struct osdp_packet_header);
		pkt->control &= ~PKT_CONTROL_SCB;
		pkt->control |= PKT_TRACE_MANGLED;
		pkt->len_lsb = BYTE_0(len);
		pkt->len_msb = BYTE_1(len);
		osdp_capture_packet(pd, (uint8_t *)pkt, len);
		return ret;
	}

	*pkt_start = data;
	return len;
}

void osdp_phy_state_reset(struct osdp_pd *pd, bool is_error)
{
	pd->packet_buf_len = 0;
	pd->packet_len = 0;
	pd->phy_state = 0;
	if (is_error) {
		pd->phy_retry_count = 0;
		pd->seq_number = -1;
		if (pd->channel.flush) {
			pd->channel.flush(pd->channel.data);
		}
	}
}

#ifdef UNIT_TESTING
int (*test_osdp_phy_packet_finalize)(struct osdp_pd *pd, uint8_t *buf, int len,
				     int max_len) = osdp_phy_packet_finalize;
#endif<|MERGE_RESOLUTION|>--- conflicted
+++ resolved
@@ -162,16 +162,12 @@
 	/* Fill packet header */
 	pkt = (struct osdp_packet_header *)buf;
 	pkt->som = OSDP_PKT_SOM;
-<<<<<<< HEAD
-	pkt->pd_address = pd->address & 0x7F; /* Use only the lower 7 bits */
-=======
 	pkt->pd_address = pd->address & 0x7F;	/* Use only the lower 7 bits */
 	if (ISSET_FLAG(pd, PD_FLAG_PKT_BROADCAST)) {
 		pkt->pd_address = 0x7F;
 		CLEAR_FLAG(pd, PD_FLAG_PKT_BROADCAST);
 	}
 	/* PD must reply with MSB of it's address set */
->>>>>>> 7a754547
 	if (is_pd_mode(pd)) {
 		pkt->pd_address |= 0x80;
 		id = pd->reply_id;
@@ -336,7 +332,6 @@
 	int pkt_len, len, target_len;
 	struct osdp_packet_header *pkt;
 	uint8_t cur_byte = 0;
-	// uint8_t prev_byte = 0;
 	uint8_t *buf = pd->packet_buf;
 
 	// we need to define a state here instead of just checking som
@@ -413,25 +408,6 @@
 			pd->packet_buf_len = header_byte_count;
 			break;
 		}
-
-		// if (cur_byte == OSDP_PKT_SOM && prev_byte == OSDP_PKT_MARK) {
-		// 	if (prev_byte == OSDP_PKT_MARK) {
-		// 		buf[0] = OSDP_PKT_MARK;
-		// 		buf[1] = OSDP_PKT_SOM;
-		// 		pd->packet_buf_len = 2;
-		// 		SET_FLAG(pd, PD_FLAG_PKT_HAS_MARK);
-		// 	} else {
-		// 		buf[0] = OSDP_PKT_SOM;
-		// 		pd->packet_buf_len = 1;
-		// 		CLEAR_FLAG(pd, PD_FLAG_PKT_HAS_MARK);
-		// 	}
-		// 	break;
-		// }
-		// if (cur_byte != OSDP_PKT_MARK) {
-		// 	pd->packet_scan_skip++;
-		// }
-
-		// prev_byte = cur_byte;
 	}
 
 	if (header_byte_count == sizeof(struct osdp_packet_header) + 1) {
@@ -439,13 +415,6 @@
 	} else {
 		CLEAR_FLAG(pd, PD_FLAG_PKT_HAS_MARK);
 	}
-
-	for (uint8_t i = 0; i < header_byte_count; i++) {
-		printf("%02X ", buf[i]);
-	}
-
-	printf("%d", packet_has_mark(pd));
-	printf("\n");
 
 	pkt = (struct osdp_packet_header *)(buf + packet_has_mark(pd));
 
