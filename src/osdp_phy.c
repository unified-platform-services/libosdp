--- conflicted
+++ resolved
@@ -206,13 +206,8 @@
 		scb_len);
 }
 
-<<<<<<< HEAD
-static int osdp_phy_packet_finalize(struct osdp_pd *pd, uint8_t *buf, int len,
-				    int max_len)
-=======
 static int phy_packet_finalize(struct osdp_pd *pd, uint8_t *buf,
 			       int len, int max_len)
->>>>>>> affdd0a6
 {
 	uint16_t crc16;
 	struct osdp_packet_header *pkt;
@@ -549,12 +544,8 @@
 	}
 	cur = phy_get_next_seq_number(pd);
 	if (cur != comp && !ISSET_FLAG(pd, PD_FLAG_SKIP_SEQ_CHECK)) {
-<<<<<<< HEAD
-		LOG_ERR("Packet sequence mismatch (%d/%d)", cur, comp);
-=======
 		LOG_ERR("Packet sequence mismatch (expected: %d, got: %d)",
 			cur, comp);
->>>>>>> affdd0a6
 		pd->reply_id = REPLY_NAK;
 		pd->ephemeral_data[0] = OSDP_PD_NAK_SEQ_NUM;
 		return OSDP_ERR_PKT_NACK;
@@ -798,10 +789,6 @@
 }
 
 #ifdef UNIT_TESTING
-<<<<<<< HEAD
-int (*test_osdp_phy_packet_finalize)(struct osdp_pd *pd, uint8_t *buf, int len,
-				     int max_len) = osdp_phy_packet_finalize;
-=======
 int (*test_osdp_phy_packet_finalize)(struct osdp_pd *pd, uint8_t *buf,
 			int len, int max_len) = phy_packet_finalize;
 
@@ -809,5 +796,4 @@
 int (*test_osdp_phy_packet_init)(struct osdp_pd *pd, uint8_t *buf, int max_len) = osdp_phy_packet_init;
 uint16_t (*test_osdp_compute_crc16)(const uint8_t *buf, size_t len) = osdp_compute_crc16;
 uint8_t (*test_osdp_compute_checksum)(uint8_t *msg, int length) = osdp_compute_checksum;
->>>>>>> affdd0a6
 #endif